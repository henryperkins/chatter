<<<<<<< HEAD
{% extends "base.html" %}

{% block title %}Chat - Azure OpenAI{% endblock %}

{% block content %}
<!-- Main container: use dark classes if you enable dark mode in tailwind.config.js -->
<div class="flex flex-col h-screen bg-white dark:bg-gray-900">
    <!-- Mobile Toggle (optional): Add a button to show/hide sidebar on small screens -->
    <button
      class="md:hidden bg-gray-100 dark:bg-gray-800 text-gray-700 dark:text-gray-300 px-4 py-2"
      onclick="toggleSidebar()"
    >
      Toggle Sidebar
    </button>

    <div class="flex flex-1 overflow-hidden">
        <!-- SIDEBAR -->
        <nav
          id="sidebar"
          class="hidden md:block w-64 bg-gray-50 dark:bg-gray-800 border-r border-gray-200 dark:border-gray-700"
        >
            <div class="p-4 space-y-4">
                <!-- New Chat Button -->
                <!--
                  This button is wired up in chat.js. It sends a POST to /new_chat and,
                  upon success, redirects to /chat_interface?chat_id=... so that the new chat is properly loaded.
                -->
                <button
                    id="new-chat-btn"
                    class="
                        w-full flex items-center justify-center
                        bg-blue-600 hover:bg-blue-700 text-white
                        px-4 py-2 rounded-lg
                        focus:outline-none focus:ring-2 focus:ring-blue-500
                    "
                >
                    <svg class="w-5 h-5 mr-2" fill="none" stroke="currentColor" viewBox="0 0 24 24">
                        <path
                            stroke-linecap="round"
                            stroke-linejoin="round"
                            stroke-width="2"
                            d="M12 4v16m8-8H4"
                        />
                    </svg>
                    New Chat
                </button>

                <!-- Model Selection (optional) -->
                {% if models %}
                    <div>
                        <label for="model-select" class="block text-sm font-medium text-gray-700 dark:text-gray-300 mb-2">
                            Model:
                        </label>
                        <select
                            id="model-select"
                            class="
                                w-full border-gray-300 rounded-md shadow-sm
                                focus:border-blue-500 focus:ring-blue-500
                                dark:bg-gray-700 dark:border-gray-600 dark:text-gray-200
                            "
                        >
                            {% for model in models %}
                                <option
                                    value="{{ model.id }}"
                                    {% if model.is_default %}selected{% endif %}
                                >
                                    {{ model.name }}{% if model.is_default %} (Default){% endif %}
                                </option>
                            {% endfor %}
                        </select>
                    </div>
                {% endif %}

                <!-- Admin-Only Buttons -->
                {% if current_user.role == 'admin' %}
                    <div class="space-y-2">
                        <a
                            href="{{ url_for('model.add_model_page') }}"
                            class="
                                block w-full bg-green-500 hover:bg-green-600 text-white
                                px-4 py-2 rounded-lg text-center
                                focus:outline-none focus:ring-2 focus:ring-green-500
                            "
                        >
                            Add Model
                        </a>
                        <button
                            id="edit-model-btn"
                            class="
                                block w-full bg-yellow-500 hover:bg-yellow-600 text-white
                                px-4 py-2 rounded-lg text-center
                                disabled:opacity-50 disabled:pointer-events-none
                                focus:outline-none focus:ring-2 focus:ring-yellow-500
                            "
                            disabled
                        >
                            Edit Model
                        </button>
                    </div>
                {% endif %}

                <!-- Chat List -->
                <div id="chat-list" class="space-y-2">
                    {% for conversation in conversations %}
                        <!--
                          Each conversation link passes chat_id to /chat_interface,
                          enabling the server to load that specific conversation.
                        -->
                        <a
                            href="{{ url_for('chat.chat_interface', chat_id=conversation.id) }}"
                            class="
                                block p-2 rounded
                                hover:bg-gray-200 dark:hover:bg-gray-700
                                {% if conversation.id == chat_id %}bg-gray-300 dark:bg-gray-600{% endif %}
                                focus:outline-none focus:ring-2 focus:ring-blue-500
                            "
                        >
                            {{ conversation.title }}
                        </a>
                    {% endfor %}
                </div>
            </div>
        </nav>

        <!-- MAIN CHAT AREA -->
        <div class="flex-1 flex flex-col">
            <!-- Messages Container -->
            <div
                id="chat-box"
                class="
                    flex-1 overflow-y-auto px-4 py-6 space-y-4
                    bg-white dark:bg-gray-900
                "
            >
                {% for message in messages %}
                    {% if message.role == 'user' %}
                        <!-- User message (right-aligned) -->
                        <div class="flex justify-end">
                            <div class="max-w-lg text-right">
                                <div
                                  class="
                                    bg-blue-600 text-white px-4 py-2 rounded-lg
                                    focus:outline-none focus:ring-2 focus:ring-blue-500
                                  "
                                >
                                    <p class="text-sm">{{ message.content | safe }}</p>
                                </div>
                                <span class="text-xs text-gray-500 dark:text-gray-400 block mt-1">
                                    {% if message.timestamp %}
                                        {{ message.timestamp.strftime('%I:%M %p') }}
                                    {% else %}
                                        {{ now().strftime('%I:%M %p') }}
                                    {% endif %}
                                </span>
                            </div>
                        </div>
                    {% else %}
                        <!-- Assistant or system message (left-aligned) -->
                        <div class="flex">
                            <div class="max-w-lg">
                                <div class="bg-gray-100 dark:bg-gray-800 px-4 py-2 rounded-lg">
                                    <div class="prose dark:prose-invert prose-sm max-w-none">
                                        {{ message.content | safe }}
                                    </div>
                                </div>
                                <span class="text-xs text-gray-500 dark:text-gray-400 block mt-1">
                                    {% if message.timestamp %}
                                        {{ message.timestamp.strftime('%I:%M %p') }}
                                    {% else %}
                                        {{ now().strftime('%I:%M %p') }}
                                    {% endif %}
                                </span>
                            </div>
                        </div>
                    {% endif %}
                {% endfor %}
            </div>

            <!-- FILE UPLOAD AREA (Hidden by default) -->
            <div
                id="uploaded-files"
                class="hidden px-4 py-2 bg-gray-50 dark:bg-gray-800 border-t border-gray-200 dark:border-gray-700"
            >
                <h3 class="text-sm font-semibold mb-2 text-gray-700 dark:text-gray-300">
                    Uploaded Files
                </h3>
                <div id="file-list" class="space-y-2"></div>
            </div>

            <!-- INPUT AREA -->
            <div
                class="
                    border-t border-gray-200 dark:border-gray-700
                    px-4 py-3 bg-white dark:bg-gray-900
                "
            >
                <div class="flex items-end space-x-3">
                    <!-- Upload Button -->
                    <button
                        id="upload-button"
                        class="
                            p-2 rounded-lg text-gray-500 dark:text-gray-300
                            hover:bg-gray-100 dark:hover:bg-gray-800
                            focus:outline-none focus:ring-2 focus:ring-blue-500
                            flex items-center
                        "
                        aria-label="Upload files"
                    >
                        <svg class="w-5 h-5 mr-2" fill="none" stroke="currentColor" viewBox="0 0 24 24">
                            <path
                                stroke-linecap="round"
                                stroke-linejoin="round"
                                stroke-width="2"
                                d="M12 4v16m8-8H4"
                            />
                        </svg>
                        <span>Upload</span>
                    </button>
                    <input type="file" id="file-input" class="hidden" multiple>

                    <!-- Textarea for user message -->
                    <div class="flex-1">
                        <textarea
                            id="message-input"
                            class="
                                w-full px-3 py-2 resize-none border border-gray-300
                                rounded-lg focus:outline-none focus:ring-2 focus:ring-blue-500
                                dark:border-gray-600 dark:bg-gray-800 dark:text-gray-200
                                focus:border-transparent
                            "
                            placeholder="Type your message..."
                            rows="1"
                        ></textarea>
                    </div>

                    <!-- Send Button -->
                    <button
                        id="send-button"
                        class="
                            px-4 py-2 bg-blue-600 text-white rounded-lg
                            hover:bg-blue-700 flex items-center
                            focus:outline-none focus:ring-2 focus:ring-blue-500
                        "
                    >
                        <span>Send</span>
                    </button>
                </div>
            </div>
        </div>
    </div>
</div>

<!-- DROP ZONE (File Drag/Drop) -->
<div
    id="drop-zone"
    class="
        fixed inset-0 bg-black bg-opacity-50 z-50
        hidden
    "
    style="display: none"
>
    <div class="bg-white dark:bg-gray-800 p-8 rounded-lg shadow-xl text-center">
        <p class="text-xl font-semibold text-gray-800 dark:text-gray-100">
            Drop files here
        </p>
        <p class="text-gray-500 dark:text-gray-400 mt-2">
            Release to upload
        </p>
    </div>
</div>

<!-- UPLOAD PROGRESS -->
<div
    id="upload-progress"
    class="
        hidden fixed bottom-20 right-4 bg-white dark:bg-gray-800
        rounded-lg shadow-lg p-4 w-64
    "
>
    <div class="text-sm mb-2 text-gray-800 dark:text-gray-100">
        Uploading files...
    </div>
    <div class="w-full bg-gray-200 dark:bg-gray-700 rounded-full h-2">
        <div
            id="upload-progress-bar"
            class="bg-blue-600 h-2 rounded-full"
            style="width: 0%"
        ></div>
    </div>
</div>

<!-- BOTTOM NAVIGATION BAR -->
<div class="bottom-nav">
    <div class="bottom-nav-item">
        <svg class="w-6 h-6" fill="none" stroke="currentColor" viewBox="0 0 24 24" xmlns="http://www.w3.org/2000/svg">
            <path stroke-linecap="round" stroke-linejoin="round" stroke-width="2" d="M3 12l2-2m0 0l7-7 7 7M13 5v6h6"></path>
        </svg>
        <span class="text-xs">Home</span>
    </div>
    <div class="bottom-nav-item active">
        <svg class="w-6 h-6" fill="none" stroke="currentColor" viewBox="0 0 24 24" xmlns="http://www.w3.org/2000/svg">
            <path stroke-linecap="round" stroke-linejoin="round" stroke-width="2" d="M5 13l4 4L19 7"></path>
        </svg>
        <span class="text-xs">Chat</span>
    </div>
    <div class="bottom-nav-item">
        <svg class="w-6 h-6" fill="none" stroke="currentColor" viewBox="0 0 24 24" xmlns="http://www.w3.org/2000/svg">
            <path stroke-linecap="round" stroke-linejoin="round" stroke-width="2" d="M12 8v4l3 3"></path>
        </svg>
        <span class="text-xs">History</span>
    </div>
    <div class="bottom-nav-item">
        <svg class="w-6 h-6" fill="none" stroke="currentColor" viewBox="0 0 24 24" xmlns="http://www.w3.org/2000/svg">
            <path stroke-linecap="round" stroke-linejoin="round" stroke-width="2" d="M12 4v16m8-8H4"></path>
        </svg>
        <span class="text-xs">Upload</span>
    </div>
    <div class="bottom-nav-item">
        <svg class="w-6 h-6" fill="none" stroke="currentColor" viewBox="0 0 24 24" xmlns="http://www.w3.org/2000/svg">
            <path stroke-linecap="round" stroke-linejoin="round" stroke-width="2" d="M4 6h16M4 12h16M4 18h16"></path>
        </svg>
        <span class="text-xs">Menu</span>
    </div>
</div>

{% endblock %}

{% block extra_head %}
<style>
/* If you want a dashed border highlight on dragover, for example */
.drop-zone-active {
    border: 2px dashed #4A90E2;
    background-color: rgba(74, 144, 226, 0.1);
}
</style>
<script>
// Optional toggleSidebar logic for smaller screens
function toggleSidebar() {
    const sidebar = document.getElementById('sidebar');
    if (sidebar.classList.contains('hidden')) {
        sidebar.classList.remove('hidden');
    } else {
        sidebar.classList.add('hidden');
    }
}
</script>
{% endblock %}
=======
<!-- templates/chat.html -->
{% extends "base.html" %}

{% block title %}Chat - Azure OpenAI{% endblock %}

{% block content %}
<!-- Main container -->
<div class="flex flex-col h-screen bg-white dark:bg-gray-900">
    <!-- Mobile Toggle -->
    <button
      class="md:hidden bg-gray-100 dark:bg-gray-800 text-gray-700 dark:text-gray-300 px-4 py-2"
      onclick="toggleSidebar()"
    >
      Toggle Sidebar
    </button>

    <div class="flex flex-1 overflow-hidden">
        <!-- SIDEBAR -->
        <nav
          id="sidebar"
          class="hidden md:block w-64 bg-gray-50 dark:bg-gray-800 border-r border-gray-200 dark:border-gray-700 overflow-y-auto"
        >
            <div class="p-4 space-y-4">
                <!-- New Chat Button -->
                <button
                    id="new-chat-btn"
                    class="w-full flex items-center justify-center bg-blue-600 hover:bg-blue-700 text-white px-4 py-2 rounded-lg focus:outline-none focus:ring-2 focus:ring-blue-500"
                >
                    <svg class="w-5 h-5 mr-2" fill="none" stroke="currentColor" viewBox="0 0 24 24">
                        <path stroke-linecap="round" stroke-linejoin="round" stroke-width="2" d="M12 4v16m8-8H4"/>
                    </svg>
                    New Chat
                </button>

                <!-- Model Selection -->
                {% if models %}
                    <div>
                        <label for="model-select" class="block text-sm font-medium text-gray-700 dark:text-gray-300 mb-2">
                            Model:
                        </label>
                        <select
                            id="model-select"
                            class="w-full border-gray-300 rounded-md shadow-sm focus:border-blue-500 focus:ring-blue-500 dark:bg-gray-700 dark:border-gray-600 dark:text-gray-200"
                        >
                            {% for model in models %}
                                <option value="{{ model.id }}" {% if model.is_default %}selected{% endif %}>
                                    {{ model.name }}{% if model.is_default %} (Default){% endif %}
                                </option>
                            {% endfor %}
                        </select>
                    </div>
                {% endif %}

                <!-- Admin-Only Buttons -->
                {% if current_user.role == 'admin' %}
                    <div class="space-y-2">
                        <a href="{{ url_for('model.add_model_page') }}"
                           class="block w-full bg-green-500 hover:bg-green-600 text-white px-4 py-2 rounded-lg text-center focus:outline-none focus:ring-2 focus:ring-green-500">
                            Add Model
                        </a>
                        <button id="edit-model-btn"
                                class="block w-full bg-yellow-500 hover:bg-yellow-600 text-white px-4 py-2 rounded-lg text-center disabled:opacity-50 disabled:pointer-events-none focus:outline-none focus:ring-2 focus:ring-yellow-500"
                                disabled>
                            Edit Model
                        </button>
                    </div>
                {% endif %}

                <!-- Chat List -->
                <div class="space-y-4">
                    {% set ns = namespace(current_date=None) %}
                    {% for conversation in conversations|sort(attribute='timestamp', reverse=True) %}
                        {% set chat_date = conversation.timestamp.strftime('%Y-%m-%d') %}

                        {% if chat_date != ns.current_date %}
                            {% set ns.current_date = chat_date %}
                            <div class="text-xs font-medium text-gray-500 dark:text-gray-400 uppercase tracking-wider pt-4 first:pt-0">
                                {% if chat_date == today %}
                                    Today
                                {% elif chat_date == yesterday %}
                                    Yesterday
                                {% else %}
                                    {{ conversation.timestamp.strftime('%B %d, %Y') }}
                                {% endif %}
                            </div>
                        {% endif %}

                        <div class="relative group">
                            <a href="{{ url_for('chat.chat_interface', chat_id=conversation.id) }}"
                               class="block p-3 rounded-lg hover:bg-gray-200 dark:hover:bg-gray-700 {% if conversation.id == chat_id %}bg-gray-300 dark:bg-gray-600{% endif %} focus:outline-none focus:ring-2 focus:ring-blue-500">
                                <div class="flex justify-between items-center">
                                    <span class="text-sm font-medium text-gray-900 dark:text-gray-100 truncate">
                                        {{ conversation.title }}
                                    </span>
                                    <span class="text-xs text-gray-500 dark:text-gray-400">
                                        {{ conversation.timestamp.strftime('%I:%M %p') }}
                                    </span>
                                </div>
                            </a>
                            <button onclick="deleteChat('{{ conversation.id }}')"
                                    class="absolute right-2 top-1/2 -translate-y-1/2 hidden group-hover:flex items-center justify-center h-8 w-8 rounded-full hover:bg-red-100 dark:hover:bg-red-900 text-red-600 dark:text-red-400"
                                    title="Delete chat">
                                <svg class="w-5 h-5" fill="none" stroke="currentColor" viewBox="0 0 24 24">
                                    <path stroke-linecap="round" stroke-linejoin="round" stroke-width="2" d="M19 7l-.867 12.142A2 2 0 0116.138 21H7.862a2 2 0 01-1.995-1.858L5 7m5 4v6m4-6v6m1-10V4a1 1 0 00-1-1h-4a1 1 0 00-1 1v3M4 7h16"/>
                                </svg>
                            </button>
                        </div>
                    {% endfor %}
                </div>
            </div>
        </nav>

        <!-- MAIN CHAT AREA -->
        <div class="flex-1 flex flex-col">
            <!-- Messages Container -->
            <div id="chat-box"
                 class="flex-1 overflow-y-auto px-4 py-6 space-y-4 bg-white dark:bg-gray-900">
                {% for message in messages %}
                    {% if message.role == 'user' %}
                        <!-- User message -->
                        <div class="flex justify-end">
                            <div class="max-w-lg text-right">
                                <div class="bg-blue-600 text-white px-4 py-2 rounded-lg">
                                    <p class="text-sm">{{ message.content }}</p>
                                </div>
                                <span class="text-xs text-gray-500 dark:text-gray-400 block mt-1">
                                    {% if message.timestamp %}
                                        {{ message.timestamp.strftime('%I:%M %p') }}
                                    {% else %}
                                        {{ now().strftime('%I:%M %p') }}
                                    {% endif %}
                                </span>
                            </div>
                        </div>
                    {% else %}
                        <!-- Assistant message -->
                        <div class="flex">
                            <div class="max-w-lg">
                                <div class="bg-gray-100 dark:bg-gray-800 px-4 py-2 rounded-lg">
                                    <div class="prose dark:prose-invert prose-sm max-w-none">
                                        {{ message.content }}
                                    </div>
                                </div>
                                <span class="text-xs text-gray-500 dark:text-gray-400 block mt-1">
                                    {% if message.timestamp %}
                                        {{ message.timestamp.strftime('%I:%M %p') }}
                                    {% else %}
                                        {{ now().strftime('%I:%M %p') }}
                                    {% endif %}
                                </span>
                            </div>
                        </div>
                    {% endif %}
                {% endfor %}
            </div>

            <!-- FILE UPLOAD AREA -->
            <div id="uploaded-files"
                 class="hidden px-4 py-2 bg-gray-50 dark:bg-gray-800 border-t border-gray-200 dark:border-gray-700">
                <h3 class="text-sm font-semibold mb-2 text-gray-700 dark:text-gray-300">
                    Uploaded Files
                </h3>
                <div id="file-list" class="space-y-2"></div>
            </div>

            <!-- INPUT AREA -->
            <div class="border-t border-gray-200 dark:border-gray-700 px-4 py-3 bg-white dark:bg-gray-900">
                <div class="flex items-end space-x-3 message-input-area">
                    <!-- Upload Button -->
                    <button id="upload-button"
                            class="p-2 rounded-lg text-gray-500 dark:text-gray-300 hover:bg-gray-100 dark:hover:bg-gray-800 focus:outline-none focus:ring-2 focus:ring-blue-500 flex items-center"
                            aria-label="Upload files">
                        <svg class="w-5 h-5 mr-2" fill="none" stroke="currentColor" viewBox="0 0 24 24">
                            <path stroke-linecap="round" stroke-linejoin="round" stroke-width="2" d="M12 4v16m8-8H4"/>
                        </svg>
                        <span>Upload</span>
                    </button>
                    <input type="file" id="file-input" class="hidden" multiple>

                    <!-- Message Input -->
                    <div class="flex-1">
                        <textarea id="message-input"
                                  class="w-full px-3 py-2 resize-none border border-gray-300 rounded-lg focus:outline-none focus:ring-2 focus:ring-blue-500 dark:border-gray-600 dark:bg-gray-800 dark:text-gray-200 focus:border-transparent"
                                  placeholder="Type your message..."
                                  rows="1"></textarea>
                    </div>

                    <!-- Send Button -->
                    <button id="send-button"
                            class="px-4 py-2 bg-blue-600 text-white rounded-lg hover:bg-blue-700 flex items-center focus:outline-none focus:ring-2 focus:ring-blue-500">
                        <span>Send</span>
                    </button>
                </div>
            </div>
        </div>
    </div>
</div>

<!-- DROP ZONE -->
<div id="drop-zone"
     class="hidden fixed inset-0 bg-black bg-opacity-50 z-50 flex items-center justify-center">
    <div class="bg-white dark:bg-gray-800 p-8 rounded-lg shadow-xl text-center">
        <p class="text-xl font-semibold text-gray-800 dark:text-gray-100">
            Drop files here
        </p>
        <p class="text-gray-500 dark:text-gray-400 mt-2">
            Release to upload
        </p>
    </div>
</div>

<!-- UPLOAD PROGRESS -->
<div id="upload-progress"
     class="hidden fixed bottom-20 right-4 bg-white dark:bg-gray-800 rounded-lg shadow-lg p-4 w-64">
    <div class="text-sm mb-2 text-gray-800 dark:text-gray-100">
        Uploading files...
    </div>
    <div class="w-full bg-gray-200 dark:bg-gray-700 rounded-full h-2">
        <div id="upload-progress-bar"
             class="bg-blue-600 h-2 rounded-full"
             style="width: 0%"></div>
    </div>
</div>

<!-- BOTTOM NAVIGATION BAR -->
<div class="bottom-nav">
    <div class="bottom-nav-item">
        <svg class="w-6 h-6" fill="none" stroke="currentColor" viewBox="0 0 24 24" xmlns="http://www.w3.org/2000/svg">
            <path stroke-linecap="round" stroke-linejoin="round" stroke-width="2" d="M3 12l2-2m0 0l7-7 7 7M13 5v6h6"></path>
        </svg>
        <span class="text-xs">Home</span>
    </div>
    <div class="bottom-nav-item active">
        <svg class="w-6 h-6" fill="none" stroke="currentColor" viewBox="0 0 24 24" xmlns="http://www.w3.org/2000/svg">
            <path stroke-linecap="round" stroke-linejoin="round" stroke-width="2" d="M5 13l4 4L19 7"></path>
        </svg>
        <span class="text-xs">Chat</span>
    </div>
    <div class="bottom-nav-item">
        <svg class="w-6 h-6" fill="none" stroke="currentColor" viewBox="0 0 24 24" xmlns="http://www.w3.org/2000/svg">
            <path stroke-linecap="round" stroke-linejoin="round" stroke-width="2" d="M12 8v4l3 3"></path>
        </svg>
        <span class="text-xs">History</span>
    </div>
    <div class="bottom-nav-item">
        <svg class="w-6 h-6" fill="none" stroke="currentColor" viewBox="0 0 24 24" xmlns="http://www.w3.org/2000/svg">
            <path stroke-linecap="round" stroke-linejoin="round" stroke-width="2" d="M12 4v16m8-8H4"></path>
        </svg>
        <span class="text-xs">Upload</span>
    </div>
    <div class="bottom-nav-item">
        <svg class="w-6 h-6" fill="none" stroke="currentColor" viewBox="0 0 24 24" xmlns="http://www.w3.org/2000/svg">
            <path stroke-linecap="round" stroke-linejoin="round" stroke-width="2" d="M4 6h16M4 12h16M4 18h16"></path>
        </svg>
        <span class="text-xs">Menu</span>
    </div>
</div>

{% endblock %}

{% block extra_head %}
<style>
.drop-zone-active {
    border: 2px dashed #4A90E2;
    background-color: rgba(74, 144, 226, 0.1);
}

/* Smooth transitions */
.chat-item-enter {
    opacity: 0;
    transform: translateX(-20px);
}
.chat-item-enter-active {
    opacity: 1;
    transform: translateX(0);
    transition: opacity 300ms, transform 300ms;
}
.chat-item-exit {
    opacity: 1;
}
.chat-item-exit-active {
    opacity: 0;
    transform: translateX(-20px);
    transition: opacity 300ms, transform 300ms;
}
</style>

<script>
function toggleSidebar() {
    const sidebar = document.getElementById('sidebar');
    sidebar.classList.toggle('hidden');
}

function deleteChat(chatId) {
    if (confirm('Are you sure you want to delete this chat?')) {
        fetch(`/delete_chat/${chatId}`, {
            method: 'DELETE',
            headers: {
                'Content-Type': 'application/json',
                'X-CSRFToken': document.querySelector('meta[name="csrf-token"]').content
            }
        })
        .then(response => response.json())
        .then(data => {
            if (data.success) {
                // If we're currently viewing the deleted chat, redirect to a new chat
                if (window.location.href.includes(chatId)) {
                    window.location.href = '/chat_interface';
                } else {
                    // Otherwise just remove the chat from the list with animation
                    const chatElement = document.querySelector(`a[href*="${chatId}"]`).parentElement;
                    chatElement.classList.add('chat-item-exit');
                    setTimeout(() => {
                        chatElement.remove();
                        // Check if the date group is now empty
                        const dateGroup = chatElement.previousElementSibling;
                        if (dateGroup && dateGroup.classList.contains('text-xs') && !dateGroup.nextElementSibling) {
                            dateGroup.remove();
                        }
                    }, 300);
                }
            } else {
                alert('Failed to delete chat');
            }
        })
        .catch(error => {
            console.error('Error:', error);
            alert('An error occurred while deleting the chat');
        });
    }
}

// Auto-expand textarea
const messageInput = document.getElementById('message-input');
messageInput.addEventListener('input', function() {
    this.style.height = 'auto';
    this.style.height = (this.scrollHeight) + 'px';
});
</script>
{% endblock %}
>>>>>>> bcb96e73
<|MERGE_RESOLUTION|>--- conflicted
+++ resolved
@@ -1,690 +1,429 @@
-<<<<<<< HEAD
-{% extends "base.html" %}
-
-{% block title %}Chat - Azure OpenAI{% endblock %}
-
-{% block content %}
-<!-- Main container: use dark classes if you enable dark mode in tailwind.config.js -->
-<div class="flex flex-col h-screen bg-white dark:bg-gray-900">
-    <!-- Mobile Toggle (optional): Add a button to show/hide sidebar on small screens -->
-    <button
-      class="md:hidden bg-gray-100 dark:bg-gray-800 text-gray-700 dark:text-gray-300 px-4 py-2"
-      onclick="toggleSidebar()"
-    >
-      Toggle Sidebar
-    </button>
-
-    <div class="flex flex-1 overflow-hidden">
-        <!-- SIDEBAR -->
-        <nav
-          id="sidebar"
-          class="hidden md:block w-64 bg-gray-50 dark:bg-gray-800 border-r border-gray-200 dark:border-gray-700"
-        >
-            <div class="p-4 space-y-4">
-                <!-- New Chat Button -->
-                <!--
-                  This button is wired up in chat.js. It sends a POST to /new_chat and,
-                  upon success, redirects to /chat_interface?chat_id=... so that the new chat is properly loaded.
-                -->
-                <button
-                    id="new-chat-btn"
-                    class="
-                        w-full flex items-center justify-center
-                        bg-blue-600 hover:bg-blue-700 text-white
-                        px-4 py-2 rounded-lg
-                        focus:outline-none focus:ring-2 focus:ring-blue-500
-                    "
-                >
-                    <svg class="w-5 h-5 mr-2" fill="none" stroke="currentColor" viewBox="0 0 24 24">
-                        <path
-                            stroke-linecap="round"
-                            stroke-linejoin="round"
-                            stroke-width="2"
-                            d="M12 4v16m8-8H4"
-                        />
-                    </svg>
-                    New Chat
-                </button>
-
-                <!-- Model Selection (optional) -->
-                {% if models %}
-                    <div>
-                        <label for="model-select" class="block text-sm font-medium text-gray-700 dark:text-gray-300 mb-2">
-                            Model:
-                        </label>
-                        <select
-                            id="model-select"
-                            class="
-                                w-full border-gray-300 rounded-md shadow-sm
-                                focus:border-blue-500 focus:ring-blue-500
-                                dark:bg-gray-700 dark:border-gray-600 dark:text-gray-200
-                            "
-                        >
-                            {% for model in models %}
-                                <option
-                                    value="{{ model.id }}"
-                                    {% if model.is_default %}selected{% endif %}
-                                >
-                                    {{ model.name }}{% if model.is_default %} (Default){% endif %}
-                                </option>
-                            {% endfor %}
-                        </select>
-                    </div>
-                {% endif %}
-
-                <!-- Admin-Only Buttons -->
-                {% if current_user.role == 'admin' %}
-                    <div class="space-y-2">
-                        <a
-                            href="{{ url_for('model.add_model_page') }}"
-                            class="
-                                block w-full bg-green-500 hover:bg-green-600 text-white
-                                px-4 py-2 rounded-lg text-center
-                                focus:outline-none focus:ring-2 focus:ring-green-500
-                            "
-                        >
-                            Add Model
-                        </a>
-                        <button
-                            id="edit-model-btn"
-                            class="
-                                block w-full bg-yellow-500 hover:bg-yellow-600 text-white
-                                px-4 py-2 rounded-lg text-center
-                                disabled:opacity-50 disabled:pointer-events-none
-                                focus:outline-none focus:ring-2 focus:ring-yellow-500
-                            "
-                            disabled
-                        >
-                            Edit Model
-                        </button>
-                    </div>
-                {% endif %}
-
-                <!-- Chat List -->
-                <div id="chat-list" class="space-y-2">
-                    {% for conversation in conversations %}
-                        <!--
-                          Each conversation link passes chat_id to /chat_interface,
-                          enabling the server to load that specific conversation.
-                        -->
-                        <a
-                            href="{{ url_for('chat.chat_interface', chat_id=conversation.id) }}"
-                            class="
-                                block p-2 rounded
-                                hover:bg-gray-200 dark:hover:bg-gray-700
-                                {% if conversation.id == chat_id %}bg-gray-300 dark:bg-gray-600{% endif %}
-                                focus:outline-none focus:ring-2 focus:ring-blue-500
-                            "
-                        >
-                            {{ conversation.title }}
-                        </a>
-                    {% endfor %}
-                </div>
-            </div>
-        </nav>
-
-        <!-- MAIN CHAT AREA -->
-        <div class="flex-1 flex flex-col">
-            <!-- Messages Container -->
-            <div
-                id="chat-box"
-                class="
-                    flex-1 overflow-y-auto px-4 py-6 space-y-4
-                    bg-white dark:bg-gray-900
-                "
-            >
-                {% for message in messages %}
-                    {% if message.role == 'user' %}
-                        <!-- User message (right-aligned) -->
-                        <div class="flex justify-end">
-                            <div class="max-w-lg text-right">
-                                <div
-                                  class="
-                                    bg-blue-600 text-white px-4 py-2 rounded-lg
-                                    focus:outline-none focus:ring-2 focus:ring-blue-500
-                                  "
-                                >
-                                    <p class="text-sm">{{ message.content | safe }}</p>
-                                </div>
-                                <span class="text-xs text-gray-500 dark:text-gray-400 block mt-1">
-                                    {% if message.timestamp %}
-                                        {{ message.timestamp.strftime('%I:%M %p') }}
-                                    {% else %}
-                                        {{ now().strftime('%I:%M %p') }}
-                                    {% endif %}
-                                </span>
-                            </div>
-                        </div>
-                    {% else %}
-                        <!-- Assistant or system message (left-aligned) -->
-                        <div class="flex">
-                            <div class="max-w-lg">
-                                <div class="bg-gray-100 dark:bg-gray-800 px-4 py-2 rounded-lg">
-                                    <div class="prose dark:prose-invert prose-sm max-w-none">
-                                        {{ message.content | safe }}
-                                    </div>
-                                </div>
-                                <span class="text-xs text-gray-500 dark:text-gray-400 block mt-1">
-                                    {% if message.timestamp %}
-                                        {{ message.timestamp.strftime('%I:%M %p') }}
-                                    {% else %}
-                                        {{ now().strftime('%I:%M %p') }}
-                                    {% endif %}
-                                </span>
-                            </div>
-                        </div>
-                    {% endif %}
-                {% endfor %}
-            </div>
-
-            <!-- FILE UPLOAD AREA (Hidden by default) -->
-            <div
-                id="uploaded-files"
-                class="hidden px-4 py-2 bg-gray-50 dark:bg-gray-800 border-t border-gray-200 dark:border-gray-700"
-            >
-                <h3 class="text-sm font-semibold mb-2 text-gray-700 dark:text-gray-300">
-                    Uploaded Files
-                </h3>
-                <div id="file-list" class="space-y-2"></div>
-            </div>
-
-            <!-- INPUT AREA -->
-            <div
-                class="
-                    border-t border-gray-200 dark:border-gray-700
-                    px-4 py-3 bg-white dark:bg-gray-900
-                "
-            >
-                <div class="flex items-end space-x-3">
-                    <!-- Upload Button -->
-                    <button
-                        id="upload-button"
-                        class="
-                            p-2 rounded-lg text-gray-500 dark:text-gray-300
-                            hover:bg-gray-100 dark:hover:bg-gray-800
-                            focus:outline-none focus:ring-2 focus:ring-blue-500
-                            flex items-center
-                        "
-                        aria-label="Upload files"
-                    >
-                        <svg class="w-5 h-5 mr-2" fill="none" stroke="currentColor" viewBox="0 0 24 24">
-                            <path
-                                stroke-linecap="round"
-                                stroke-linejoin="round"
-                                stroke-width="2"
-                                d="M12 4v16m8-8H4"
-                            />
-                        </svg>
-                        <span>Upload</span>
-                    </button>
-                    <input type="file" id="file-input" class="hidden" multiple>
-
-                    <!-- Textarea for user message -->
-                    <div class="flex-1">
-                        <textarea
-                            id="message-input"
-                            class="
-                                w-full px-3 py-2 resize-none border border-gray-300
-                                rounded-lg focus:outline-none focus:ring-2 focus:ring-blue-500
-                                dark:border-gray-600 dark:bg-gray-800 dark:text-gray-200
-                                focus:border-transparent
-                            "
-                            placeholder="Type your message..."
-                            rows="1"
-                        ></textarea>
-                    </div>
-
-                    <!-- Send Button -->
-                    <button
-                        id="send-button"
-                        class="
-                            px-4 py-2 bg-blue-600 text-white rounded-lg
-                            hover:bg-blue-700 flex items-center
-                            focus:outline-none focus:ring-2 focus:ring-blue-500
-                        "
-                    >
-                        <span>Send</span>
-                    </button>
-                </div>
-            </div>
-        </div>
-    </div>
-</div>
-
-<!-- DROP ZONE (File Drag/Drop) -->
-<div
-    id="drop-zone"
-    class="
-        fixed inset-0 bg-black bg-opacity-50 z-50
-        hidden
-    "
-    style="display: none"
->
-    <div class="bg-white dark:bg-gray-800 p-8 rounded-lg shadow-xl text-center">
-        <p class="text-xl font-semibold text-gray-800 dark:text-gray-100">
-            Drop files here
-        </p>
-        <p class="text-gray-500 dark:text-gray-400 mt-2">
-            Release to upload
-        </p>
-    </div>
-</div>
-
-<!-- UPLOAD PROGRESS -->
-<div
-    id="upload-progress"
-    class="
-        hidden fixed bottom-20 right-4 bg-white dark:bg-gray-800
-        rounded-lg shadow-lg p-4 w-64
-    "
->
-    <div class="text-sm mb-2 text-gray-800 dark:text-gray-100">
-        Uploading files...
-    </div>
-    <div class="w-full bg-gray-200 dark:bg-gray-700 rounded-full h-2">
-        <div
-            id="upload-progress-bar"
-            class="bg-blue-600 h-2 rounded-full"
-            style="width: 0%"
-        ></div>
-    </div>
-</div>
-
-<!-- BOTTOM NAVIGATION BAR -->
-<div class="bottom-nav">
-    <div class="bottom-nav-item">
-        <svg class="w-6 h-6" fill="none" stroke="currentColor" viewBox="0 0 24 24" xmlns="http://www.w3.org/2000/svg">
-            <path stroke-linecap="round" stroke-linejoin="round" stroke-width="2" d="M3 12l2-2m0 0l7-7 7 7M13 5v6h6"></path>
-        </svg>
-        <span class="text-xs">Home</span>
-    </div>
-    <div class="bottom-nav-item active">
-        <svg class="w-6 h-6" fill="none" stroke="currentColor" viewBox="0 0 24 24" xmlns="http://www.w3.org/2000/svg">
-            <path stroke-linecap="round" stroke-linejoin="round" stroke-width="2" d="M5 13l4 4L19 7"></path>
-        </svg>
-        <span class="text-xs">Chat</span>
-    </div>
-    <div class="bottom-nav-item">
-        <svg class="w-6 h-6" fill="none" stroke="currentColor" viewBox="0 0 24 24" xmlns="http://www.w3.org/2000/svg">
-            <path stroke-linecap="round" stroke-linejoin="round" stroke-width="2" d="M12 8v4l3 3"></path>
-        </svg>
-        <span class="text-xs">History</span>
-    </div>
-    <div class="bottom-nav-item">
-        <svg class="w-6 h-6" fill="none" stroke="currentColor" viewBox="0 0 24 24" xmlns="http://www.w3.org/2000/svg">
-            <path stroke-linecap="round" stroke-linejoin="round" stroke-width="2" d="M12 4v16m8-8H4"></path>
-        </svg>
-        <span class="text-xs">Upload</span>
-    </div>
-    <div class="bottom-nav-item">
-        <svg class="w-6 h-6" fill="none" stroke="currentColor" viewBox="0 0 24 24" xmlns="http://www.w3.org/2000/svg">
-            <path stroke-linecap="round" stroke-linejoin="round" stroke-width="2" d="M4 6h16M4 12h16M4 18h16"></path>
-        </svg>
-        <span class="text-xs">Menu</span>
-    </div>
-</div>
-
-{% endblock %}
-
-{% block extra_head %}
-<style>
-/* If you want a dashed border highlight on dragover, for example */
-.drop-zone-active {
-    border: 2px dashed #4A90E2;
-    background-color: rgba(74, 144, 226, 0.1);
-}
-</style>
-<script>
-// Optional toggleSidebar logic for smaller screens
-function toggleSidebar() {
-    const sidebar = document.getElementById('sidebar');
-    if (sidebar.classList.contains('hidden')) {
-        sidebar.classList.remove('hidden');
-    } else {
-        sidebar.classList.add('hidden');
-    }
-}
-</script>
-{% endblock %}
-=======
-<!-- templates/chat.html -->
-{% extends "base.html" %}
-
-{% block title %}Chat - Azure OpenAI{% endblock %}
-
-{% block content %}
-<!-- Main container -->
-<div class="flex flex-col h-screen bg-white dark:bg-gray-900">
-    <!-- Mobile Toggle -->
-    <button
-      class="md:hidden bg-gray-100 dark:bg-gray-800 text-gray-700 dark:text-gray-300 px-4 py-2"
-      onclick="toggleSidebar()"
-    >
-      Toggle Sidebar
-    </button>
-
-    <div class="flex flex-1 overflow-hidden">
-        <!-- SIDEBAR -->
-        <nav
-          id="sidebar"
-          class="hidden md:block w-64 bg-gray-50 dark:bg-gray-800 border-r border-gray-200 dark:border-gray-700 overflow-y-auto"
-        >
-            <div class="p-4 space-y-4">
-                <!-- New Chat Button -->
-                <button
-                    id="new-chat-btn"
-                    class="w-full flex items-center justify-center bg-blue-600 hover:bg-blue-700 text-white px-4 py-2 rounded-lg focus:outline-none focus:ring-2 focus:ring-blue-500"
-                >
-                    <svg class="w-5 h-5 mr-2" fill="none" stroke="currentColor" viewBox="0 0 24 24">
-                        <path stroke-linecap="round" stroke-linejoin="round" stroke-width="2" d="M12 4v16m8-8H4"/>
-                    </svg>
-                    New Chat
-                </button>
-
-                <!-- Model Selection -->
-                {% if models %}
-                    <div>
-                        <label for="model-select" class="block text-sm font-medium text-gray-700 dark:text-gray-300 mb-2">
-                            Model:
-                        </label>
-                        <select
-                            id="model-select"
-                            class="w-full border-gray-300 rounded-md shadow-sm focus:border-blue-500 focus:ring-blue-500 dark:bg-gray-700 dark:border-gray-600 dark:text-gray-200"
-                        >
-                            {% for model in models %}
-                                <option value="{{ model.id }}" {% if model.is_default %}selected{% endif %}>
-                                    {{ model.name }}{% if model.is_default %} (Default){% endif %}
-                                </option>
-                            {% endfor %}
-                        </select>
-                    </div>
-                {% endif %}
-
-                <!-- Admin-Only Buttons -->
-                {% if current_user.role == 'admin' %}
-                    <div class="space-y-2">
-                        <a href="{{ url_for('model.add_model_page') }}"
-                           class="block w-full bg-green-500 hover:bg-green-600 text-white px-4 py-2 rounded-lg text-center focus:outline-none focus:ring-2 focus:ring-green-500">
-                            Add Model
-                        </a>
-                        <button id="edit-model-btn"
-                                class="block w-full bg-yellow-500 hover:bg-yellow-600 text-white px-4 py-2 rounded-lg text-center disabled:opacity-50 disabled:pointer-events-none focus:outline-none focus:ring-2 focus:ring-yellow-500"
-                                disabled>
-                            Edit Model
-                        </button>
-                    </div>
-                {% endif %}
-
-                <!-- Chat List -->
-                <div class="space-y-4">
-                    {% set ns = namespace(current_date=None) %}
-                    {% for conversation in conversations|sort(attribute='timestamp', reverse=True) %}
-                        {% set chat_date = conversation.timestamp.strftime('%Y-%m-%d') %}
-
-                        {% if chat_date != ns.current_date %}
-                            {% set ns.current_date = chat_date %}
-                            <div class="text-xs font-medium text-gray-500 dark:text-gray-400 uppercase tracking-wider pt-4 first:pt-0">
-                                {% if chat_date == today %}
-                                    Today
-                                {% elif chat_date == yesterday %}
-                                    Yesterday
-                                {% else %}
-                                    {{ conversation.timestamp.strftime('%B %d, %Y') }}
-                                {% endif %}
-                            </div>
-                        {% endif %}
-
-                        <div class="relative group">
-                            <a href="{{ url_for('chat.chat_interface', chat_id=conversation.id) }}"
-                               class="block p-3 rounded-lg hover:bg-gray-200 dark:hover:bg-gray-700 {% if conversation.id == chat_id %}bg-gray-300 dark:bg-gray-600{% endif %} focus:outline-none focus:ring-2 focus:ring-blue-500">
-                                <div class="flex justify-between items-center">
-                                    <span class="text-sm font-medium text-gray-900 dark:text-gray-100 truncate">
-                                        {{ conversation.title }}
-                                    </span>
-                                    <span class="text-xs text-gray-500 dark:text-gray-400">
-                                        {{ conversation.timestamp.strftime('%I:%M %p') }}
-                                    </span>
-                                </div>
-                            </a>
-                            <button onclick="deleteChat('{{ conversation.id }}')"
-                                    class="absolute right-2 top-1/2 -translate-y-1/2 hidden group-hover:flex items-center justify-center h-8 w-8 rounded-full hover:bg-red-100 dark:hover:bg-red-900 text-red-600 dark:text-red-400"
-                                    title="Delete chat">
-                                <svg class="w-5 h-5" fill="none" stroke="currentColor" viewBox="0 0 24 24">
-                                    <path stroke-linecap="round" stroke-linejoin="round" stroke-width="2" d="M19 7l-.867 12.142A2 2 0 0116.138 21H7.862a2 2 0 01-1.995-1.858L5 7m5 4v6m4-6v6m1-10V4a1 1 0 00-1-1h-4a1 1 0 00-1 1v3M4 7h16"/>
-                                </svg>
-                            </button>
-                        </div>
-                    {% endfor %}
-                </div>
-            </div>
-        </nav>
-
-        <!-- MAIN CHAT AREA -->
-        <div class="flex-1 flex flex-col">
-            <!-- Messages Container -->
-            <div id="chat-box"
-                 class="flex-1 overflow-y-auto px-4 py-6 space-y-4 bg-white dark:bg-gray-900">
-                {% for message in messages %}
-                    {% if message.role == 'user' %}
-                        <!-- User message -->
-                        <div class="flex justify-end">
-                            <div class="max-w-lg text-right">
-                                <div class="bg-blue-600 text-white px-4 py-2 rounded-lg">
-                                    <p class="text-sm">{{ message.content }}</p>
-                                </div>
-                                <span class="text-xs text-gray-500 dark:text-gray-400 block mt-1">
-                                    {% if message.timestamp %}
-                                        {{ message.timestamp.strftime('%I:%M %p') }}
-                                    {% else %}
-                                        {{ now().strftime('%I:%M %p') }}
-                                    {% endif %}
-                                </span>
-                            </div>
-                        </div>
-                    {% else %}
-                        <!-- Assistant message -->
-                        <div class="flex">
-                            <div class="max-w-lg">
-                                <div class="bg-gray-100 dark:bg-gray-800 px-4 py-2 rounded-lg">
-                                    <div class="prose dark:prose-invert prose-sm max-w-none">
-                                        {{ message.content }}
-                                    </div>
-                                </div>
-                                <span class="text-xs text-gray-500 dark:text-gray-400 block mt-1">
-                                    {% if message.timestamp %}
-                                        {{ message.timestamp.strftime('%I:%M %p') }}
-                                    {% else %}
-                                        {{ now().strftime('%I:%M %p') }}
-                                    {% endif %}
-                                </span>
-                            </div>
-                        </div>
-                    {% endif %}
-                {% endfor %}
-            </div>
-
-            <!-- FILE UPLOAD AREA -->
-            <div id="uploaded-files"
-                 class="hidden px-4 py-2 bg-gray-50 dark:bg-gray-800 border-t border-gray-200 dark:border-gray-700">
-                <h3 class="text-sm font-semibold mb-2 text-gray-700 dark:text-gray-300">
-                    Uploaded Files
-                </h3>
-                <div id="file-list" class="space-y-2"></div>
-            </div>
-
-            <!-- INPUT AREA -->
-            <div class="border-t border-gray-200 dark:border-gray-700 px-4 py-3 bg-white dark:bg-gray-900">
-                <div class="flex items-end space-x-3 message-input-area">
-                    <!-- Upload Button -->
-                    <button id="upload-button"
-                            class="p-2 rounded-lg text-gray-500 dark:text-gray-300 hover:bg-gray-100 dark:hover:bg-gray-800 focus:outline-none focus:ring-2 focus:ring-blue-500 flex items-center"
-                            aria-label="Upload files">
-                        <svg class="w-5 h-5 mr-2" fill="none" stroke="currentColor" viewBox="0 0 24 24">
-                            <path stroke-linecap="round" stroke-linejoin="round" stroke-width="2" d="M12 4v16m8-8H4"/>
-                        </svg>
-                        <span>Upload</span>
-                    </button>
-                    <input type="file" id="file-input" class="hidden" multiple>
-
-                    <!-- Message Input -->
-                    <div class="flex-1">
-                        <textarea id="message-input"
-                                  class="w-full px-3 py-2 resize-none border border-gray-300 rounded-lg focus:outline-none focus:ring-2 focus:ring-blue-500 dark:border-gray-600 dark:bg-gray-800 dark:text-gray-200 focus:border-transparent"
-                                  placeholder="Type your message..."
-                                  rows="1"></textarea>
-                    </div>
-
-                    <!-- Send Button -->
-                    <button id="send-button"
-                            class="px-4 py-2 bg-blue-600 text-white rounded-lg hover:bg-blue-700 flex items-center focus:outline-none focus:ring-2 focus:ring-blue-500">
-                        <span>Send</span>
-                    </button>
-                </div>
-            </div>
-        </div>
-    </div>
-</div>
-
-<!-- DROP ZONE -->
-<div id="drop-zone"
-     class="hidden fixed inset-0 bg-black bg-opacity-50 z-50 flex items-center justify-center">
-    <div class="bg-white dark:bg-gray-800 p-8 rounded-lg shadow-xl text-center">
-        <p class="text-xl font-semibold text-gray-800 dark:text-gray-100">
-            Drop files here
-        </p>
-        <p class="text-gray-500 dark:text-gray-400 mt-2">
-            Release to upload
-        </p>
-    </div>
-</div>
-
-<!-- UPLOAD PROGRESS -->
-<div id="upload-progress"
-     class="hidden fixed bottom-20 right-4 bg-white dark:bg-gray-800 rounded-lg shadow-lg p-4 w-64">
-    <div class="text-sm mb-2 text-gray-800 dark:text-gray-100">
-        Uploading files...
-    </div>
-    <div class="w-full bg-gray-200 dark:bg-gray-700 rounded-full h-2">
-        <div id="upload-progress-bar"
-             class="bg-blue-600 h-2 rounded-full"
-             style="width: 0%"></div>
-    </div>
-</div>
-
-<!-- BOTTOM NAVIGATION BAR -->
-<div class="bottom-nav">
-    <div class="bottom-nav-item">
-        <svg class="w-6 h-6" fill="none" stroke="currentColor" viewBox="0 0 24 24" xmlns="http://www.w3.org/2000/svg">
-            <path stroke-linecap="round" stroke-linejoin="round" stroke-width="2" d="M3 12l2-2m0 0l7-7 7 7M13 5v6h6"></path>
-        </svg>
-        <span class="text-xs">Home</span>
-    </div>
-    <div class="bottom-nav-item active">
-        <svg class="w-6 h-6" fill="none" stroke="currentColor" viewBox="0 0 24 24" xmlns="http://www.w3.org/2000/svg">
-            <path stroke-linecap="round" stroke-linejoin="round" stroke-width="2" d="M5 13l4 4L19 7"></path>
-        </svg>
-        <span class="text-xs">Chat</span>
-    </div>
-    <div class="bottom-nav-item">
-        <svg class="w-6 h-6" fill="none" stroke="currentColor" viewBox="0 0 24 24" xmlns="http://www.w3.org/2000/svg">
-            <path stroke-linecap="round" stroke-linejoin="round" stroke-width="2" d="M12 8v4l3 3"></path>
-        </svg>
-        <span class="text-xs">History</span>
-    </div>
-    <div class="bottom-nav-item">
-        <svg class="w-6 h-6" fill="none" stroke="currentColor" viewBox="0 0 24 24" xmlns="http://www.w3.org/2000/svg">
-            <path stroke-linecap="round" stroke-linejoin="round" stroke-width="2" d="M12 4v16m8-8H4"></path>
-        </svg>
-        <span class="text-xs">Upload</span>
-    </div>
-    <div class="bottom-nav-item">
-        <svg class="w-6 h-6" fill="none" stroke="currentColor" viewBox="0 0 24 24" xmlns="http://www.w3.org/2000/svg">
-            <path stroke-linecap="round" stroke-linejoin="round" stroke-width="2" d="M4 6h16M4 12h16M4 18h16"></path>
-        </svg>
-        <span class="text-xs">Menu</span>
-    </div>
-</div>
-
-{% endblock %}
-
-{% block extra_head %}
-<style>
-.drop-zone-active {
-    border: 2px dashed #4A90E2;
-    background-color: rgba(74, 144, 226, 0.1);
-}
-
-/* Smooth transitions */
-.chat-item-enter {
-    opacity: 0;
-    transform: translateX(-20px);
-}
-.chat-item-enter-active {
-    opacity: 1;
-    transform: translateX(0);
-    transition: opacity 300ms, transform 300ms;
-}
-.chat-item-exit {
-    opacity: 1;
-}
-.chat-item-exit-active {
-    opacity: 0;
-    transform: translateX(-20px);
-    transition: opacity 300ms, transform 300ms;
-}
-</style>
-
-<script>
-function toggleSidebar() {
-    const sidebar = document.getElementById('sidebar');
-    sidebar.classList.toggle('hidden');
-}
-
-function deleteChat(chatId) {
-    if (confirm('Are you sure you want to delete this chat?')) {
-        fetch(`/delete_chat/${chatId}`, {
-            method: 'DELETE',
-            headers: {
-                'Content-Type': 'application/json',
-                'X-CSRFToken': document.querySelector('meta[name="csrf-token"]').content
-            }
-        })
-        .then(response => response.json())
-        .then(data => {
-            if (data.success) {
-                // If we're currently viewing the deleted chat, redirect to a new chat
-                if (window.location.href.includes(chatId)) {
-                    window.location.href = '/chat_interface';
-                } else {
-                    // Otherwise just remove the chat from the list with animation
-                    const chatElement = document.querySelector(`a[href*="${chatId}"]`).parentElement;
-                    chatElement.classList.add('chat-item-exit');
-                    setTimeout(() => {
-                        chatElement.remove();
-                        // Check if the date group is now empty
-                        const dateGroup = chatElement.previousElementSibling;
-                        if (dateGroup && dateGroup.classList.contains('text-xs') && !dateGroup.nextElementSibling) {
-                            dateGroup.remove();
-                        }
-                    }, 300);
-                }
-            } else {
-                alert('Failed to delete chat');
-            }
-        })
-        .catch(error => {
-            console.error('Error:', error);
-            alert('An error occurred while deleting the chat');
-        });
-    }
-}
-
-// Auto-expand textarea
-const messageInput = document.getElementById('message-input');
-messageInput.addEventListener('input', function() {
-    this.style.height = 'auto';
-    this.style.height = (this.scrollHeight) + 'px';
-});
-</script>
-{% endblock %}
->>>>>>> bcb96e73
+<!-- templates/chat.html -->
+{% extends "base.html" %}
+
+{% block title %}Chat - Azure OpenAI{% endblock %}
+
+{% block content %}
+<!-- Main container: use dark classes if you enable dark mode in tailwind.config.js -->
+<div class="flex flex-col h-screen bg-white dark:bg-gray-900">
+    <!-- Mobile Toggle (optional): Add a button to show/hide sidebar on small screens -->
+    <button
+      class="md:hidden bg-gray-100 dark:bg-gray-800 text-gray-700 dark:text-gray-300 px-4 py-2"
+      onclick="toggleSidebar()"
+    >
+      Toggle Sidebar
+    </button>
+
+    <div class="flex flex-1 overflow-hidden">
+        <!-- SIDEBAR -->
+        <nav
+          id="sidebar"
+          class="hidden md:block w-64 bg-gray-50 dark:bg-gray-800 border-r border-gray-200 dark:border-gray-700 overflow-y-auto"
+        >
+            <div class="p-4 space-y-4">
+                <!-- New Chat Button -->
+                <!--
+                  This button is wired up in chat.js. It sends a POST to /new_chat and,
+                  upon success, redirects to /chat_interface?chat_id=... so that the new chat is properly loaded.
+                -->
+                <button
+                    id="new-chat-btn"
+                    class="
+                        w-full flex items-center justify-center
+                        bg-blue-600 hover:bg-blue-700 text-white
+                        px-4 py-2 rounded-lg
+                        focus:outline-none focus:ring-2 focus:ring-blue-500
+                    "
+                >
+                    <svg class="w-5 h-5 mr-2" fill="none" stroke="currentColor" viewBox="0 0 24 24">
+                        <path
+                            stroke-linecap="round"
+                            stroke-linejoin="round"
+                            stroke-width="2"
+                            d="M12 4v16m8-8H4"
+                        />
+                    </svg>
+                    New Chat
+                </button>
+
+                <!-- Model Selection (optional) -->
+                {% if models %}
+                    <div>
+                        <label for="model-select" class="block text-sm font-medium text-gray-700 dark:text-gray-300 mb-2">
+                            Model:
+                        </label>
+                        <select
+                            id="model-select"
+                            class="
+                                w-full border-gray-300 rounded-md shadow-sm
+                                focus:border-blue-500 focus:ring-blue-500
+                                dark:bg-gray-700 dark:border-gray-600 dark:text-gray-200
+                            "
+                        >
+                            {% for model in models %}
+                                <option
+                                    value="{{ model.id }}"
+                                    {% if model.is_default %}selected{% endif %}
+                                >
+                                    {{ model.name }}{% if model.is_default %} (Default){% endif %}
+                                </option>
+                            {% endfor %}
+                        </select>
+                    </div>
+                {% endif %}
+
+                <!-- Admin-Only Buttons -->
+                {% if current_user.role == 'admin' %}
+                    <div class="space-y-2">
+                        <a
+                            href="{{ url_for('model.add_model_page') }}"
+                            class="
+                                block w-full bg-green-500 hover:bg-green-600 text-white
+                                px-4 py-2 rounded-lg text-center
+                                focus:outline-none focus:ring-2 focus:ring-green-500
+                            "
+                        >
+                            Add Model
+                        </a>
+                        <button
+                            id="edit-model-btn"
+                            class="
+                                block w-full bg-yellow-500 hover:bg-yellow-600 text-white
+                                px-4 py-2 rounded-lg text-center
+                                disabled:opacity-50 disabled:pointer-events-none
+                                focus:outline-none focus:ring-2 focus:ring-yellow-500
+                            "
+                            disabled
+                        >
+                            Edit Model
+                        </button>
+                    </div>
+                {% endif %}
+
+                <!-- Chat List -->
+                <div id="chat-list" class="space-y-4">
+                    {% set ns = namespace(current_date=None) %}
+                    {% for conversation in conversations|sort(attribute='timestamp', reverse=True) %}
+                        {% set chat_date = conversation.timestamp.strftime('%Y-%m-%d') %}
+
+                        {% if chat_date != ns.current_date %}
+                            {% set ns.current_date = chat_date %}
+                            <div class="text-xs font-medium text-gray-500 dark:text-gray-400 uppercase tracking-wider pt-4 first:pt-0">
+                                {% if chat_date == today %}
+                                    Today
+                                {% elif chat_date == yesterday %}
+                                    Yesterday
+                                {% else %}
+                                    {{ conversation.timestamp.strftime('%B %d, %Y') }}
+                                {% endif %}
+                            </div>
+                        {% endif %}
+
+                        <div class="relative group">
+                            <a href="{{ url_for('chat.chat_interface', chat_id=conversation.id) }}"
+                               class="block p-3 rounded-lg hover:bg-gray-200 dark:hover:bg-gray-700 {% if conversation.id == chat_id %}bg-gray-300 dark:bg-gray-600{% endif %} focus:outline-none focus:ring-2 focus:ring-blue-500">
+                                <div class="flex justify-between items-center">
+                                    <span class="text-sm font-medium text-gray-900 dark:text-gray-100 truncate">
+                                        {{ conversation.title }}
+                                    </span>
+                                    <span class="text-xs text-gray-500 dark:text-gray-400">
+                                        {{ conversation.timestamp.strftime('%I:%M %p') }}
+                                    </span>
+                                </div>
+                            </a>
+                            <button onclick="deleteChat('{{ conversation.id }}')"
+                                    class="absolute right-2 top-1/2 -translate-y-1/2 hidden group-hover:flex items-center justify-center h-8 w-8 rounded-full hover:bg-red-100 dark:hover:bg-red-900 text-red-600 dark:text-red-400"
+                                    title="Delete chat">
+                                <svg class="w-5 h-5" fill="none" stroke="currentColor" viewBox="0 0 24 24">
+                                    <path stroke-linecap="round" stroke-linejoin="round" stroke-width="2" d="M19 7l-.867 12.142A2 2 0 0116.138 21H7.862a2 2 0 01-1.995-1.858L5 7m5 4v6m4-6v6m1-10V4a1 1 0 00-1-1h-4a1 1 0 00-1 1v3M4 7h16"/>
+                                </path>
+                            </svg>
+                            </button>
+                        </div>
+                    {% endfor %}
+                </div>
+            </div>
+        </nav>
+
+        <!-- MAIN CHAT AREA -->
+        <div class="flex-1 flex flex-col">
+            <!-- Messages Container -->
+            <div
+                id="chat-box"
+                class="
+                    flex-1 overflow-y-auto px-4 py-6 space-y-4
+                    bg-white dark:bg-gray-900
+                "
+            >
+                {% for message in messages %}
+                    {% if message.role == 'user' %}
+                        <!-- User message (right-aligned) -->
+                        <div class="flex justify-end">
+                            <div class="max-w-lg text-right">
+                                <div
+                                  class="
+                                    bg-blue-600 text-white px-4 py-2 rounded-lg
+                                    focus:outline-none focus:ring-2 focus:ring-blue-500
+                                  "
+                                >
+                                    <p class="text-sm">{{ message.content | safe }}</p>
+                                </div>
+                                <span class="text-xs text-gray-500 dark:text-gray-400 block mt-1">
+                                    {% if message.timestamp %}
+                                        {{ message.timestamp.strftime('%I:%M %p') }}
+                                    {% else %}
+                                        {{ now().strftime('%I:%M %p') }}
+                                    {% endif %}
+                                </span>
+                            </div>
+                        </div>
+                    {% else %}
+                        <!-- Assistant or system message (left-aligned) -->
+                        <div class="flex">
+                            <div class="max-w-lg">
+                                <div class="bg-gray-100 dark:bg-gray-800 px-4 py-2 rounded-lg">
+                                    <div class="prose dark:prose-invert prose-sm max-w-none">
+                                        {{ message.content | safe }}
+                                    </div>
+                                </div>
+                                <span class="text-xs text-gray-500 dark:text-gray-400 block mt-1">
+                                    {% if message.timestamp %}
+                                        {{ message.timestamp.strftime('%I:%M %p') }}
+                                    {% else %}
+                                        {{ now().strftime('%I:%M %p') }}
+                                    {% endif %}
+                                </span>
+                            </div>
+                        </div>
+                    {% endif %}
+                {% endfor %}
+            </div>
+
+            <!-- FILE UPLOAD AREA (Hidden by default) -->
+            <div
+                id="uploaded-files"
+                class="hidden px-4 py-2 bg-gray-50 dark:bg-gray-800 border-t border-gray-200 dark:border-gray-700"
+            >
+                <h3 class="text-sm font-semibold mb-2 text-gray-700 dark:text-gray-300">
+                    Uploaded Files
+                </h3>
+                <div id="file-list" class="space-y-2"></div>
+            </div>
+
+            <!-- INPUT AREA -->
+            <div
+                class="
+                    border-t border-gray-200 dark:border-gray-700
+                    px-4 py-3 bg-white dark:bg-gray-900
+                "
+            >
+                <div class="flex items-end space-x-3">
+                    <!-- Upload Button -->
+                    <button
+                        id="upload-button"
+                        class="
+                            p-2 rounded-lg text-gray-500 dark:text-gray-300
+                            hover:bg-gray-100 dark:hover:bg-gray-800
+                            focus:outline-none focus:ring-2 focus:ring-blue-500
+                            flex items-center
+                        "
+                        aria-label="Upload files"
+                    >
+                        <svg class="w-5 h-5 mr-2" fill="none" stroke="currentColor" viewBox="0 0 24 24">
+                            <path stroke-linecap="round" stroke-linejoin="round" stroke-width="2" d="M12 4v16m8-8H4"/>
+                        </path>
+                        <span>Upload</span>
+                    </button>
+                    <input type="file" id="file-input" class="hidden" multiple>
+
+                    <!-- Textarea for user message -->
+                    <div class="flex-1">
+                        <textarea
+                            id="message-input"
+                            class="
+                                w-full px-3 py-2 resize-none border border-gray-300
+                                rounded-lg focus:outline-none focus:ring-2 focus:ring-blue-500
+                                dark:border-gray-600 dark:bg-gray-800 dark:text-gray-200
+                                focus:border-transparent
+                            "
+                            placeholder="Type your message..."
+                            rows="1"
+                        ></textarea>
+                    </div>
+
+                    <!-- Send Button -->
+                    <button
+                        id="send-button"
+                        class="
+                            px-4 py-2 bg-blue-600 text-white rounded-lg
+                            hover:bg-blue-700 flex items-center
+                            focus:outline-none focus:ring-2 focus:ring-blue-500
+                        "
+                    >
+                        <span>Send</span>
+                    </button>
+                </div>
+            </div>
+        </div>
+    </div>
+</div>
+
+<!-- DROP ZONE (File Drag/Drop) -->
+<div
+    id="drop-zone"
+    class="
+        fixed inset-0 bg-black bg-opacity-50 z-50
+        hidden
+    "
+    style="display: none"
+>
+    <div class="bg-white dark:bg-gray-800 p-8 rounded-lg shadow-xl text-center">
+        <p class="text-xl font-semibold text-gray-800 dark:text-gray-100">
+            Drop files here
+        </p>
+        <p class="text-gray-500 dark:text-gray-400 mt-2">
+            Release to upload
+        </p>
+    </div>
+</div>
+
+<!-- UPLOAD PROGRESS -->
+<div
+    id="upload-progress"
+    class="
+        hidden fixed bottom-20 right-4 bg-white dark:bg-gray-800
+        rounded-lg shadow-lg p-4 w-64
+    "
+>
+    <div class="text-sm mb-2 text-gray-800 dark:text-gray-100">
+        Uploading files...
+    </div>
+    <div class="w-full bg-gray-200 dark:bg-gray-700 rounded-full h-2">
+        <div
+            id="upload-progress-bar"
+            class="bg-blue-600 h-2 rounded-full"
+            style="width: 0%"
+        ></div>
+    </div>
+</div>
+
+<!-- BOTTOM NAVIGATION BAR -->
+<div class="bottom-nav fixed bottom-0 left-0 right-0 bg-white shadow-inner flex justify-around py-2">
+    <a href="{{ url_for('chat.chat_interface') }}" class="flex flex-col items-center text-gray-700 {% if request.endpoint == 'chat.chat_interface' %}text-blue-600{% endif %}">
+        <svg class="w-6 h-6" fill="none" stroke="currentColor" viewBox="0 0 24 24">
+            <title>Home</title>
+            <path stroke-linecap="round" stroke-linejoin="round" stroke-width="2" d="M3 12h18M3 6h18M3 18h18" />
+        </svg>
+        <span class="text-xs">Home</span>
+    </a>
+    {% if not current_user.is_authenticated %}
+    <a href="{{ url_for('auth.login') }}" class="flex flex-col items-center text-gray-700 {% if request.endpoint == 'auth.login' %}text-blue-600{% endif %}">
+        <svg class="w-6 h-6" fill="none" stroke="currentColor" viewBox="0 0 24 24">
+            <title>Login</title>
+            <path stroke-linecap="round" stroke-linejoin="round" stroke-width="2" d="M11 16l-4-4m0 0l4-4m-4 4h14m-5 4v1a3 3 0 01-3 3H6a3 3 0 01-3-3V7a3 3 0 013-3h7a3 3 0 013 3v1" />
+        </svg>
+        <span class="text-xs">Login</span>
+    </a>
+    <a href="{{ url_for('auth.register') }}" class="flex flex-col items-center text-gray-700 {% if request.endpoint == 'auth.register' %}text-blue-600{% endif %}">
+        <svg class="w-6 h-6" fill="none" stroke="currentColor" viewBox="0 0 24 24">
+            <title>Register</title>
+            <path stroke-linecap="round" stroke-linejoin="round" stroke-width="2" d="M18 9v3m0 0v3m0-3h3m-3 0h-3m-2-5a4 4 0 11-8 0 4 4 0 018 0zM3 20a6 6 0 0112 0v1H3v-1z" />
+        </svg>
+        <span class="text-xs">Register</span>
+    </a>
+    {% else %}
+    <a href="{{ url_for('auth.logout') }}" class="flex flex-col items-center text-gray-700 {% if request.endpoint == 'auth.logout' %}text-blue-600{% endif %}">
+        <svg class="w-6 h-6" fill="none" stroke="currentColor" viewBox="0 0 24 24">
+            <title>Logout</title>
+            <path stroke-linecap="round" stroke-linejoin="round" stroke-width="2" d="M17 16l4-4m0 0l-4-4m4 4H7m6 4v1a3 3 0 01-3 3H6a3 3 0 01-3-3V7a3 3 0 013-3h4a3 3 0 013 3v1" />
+        </svg>
+        <span class="text-xs">Logout</span>
+    </a>
+    {% endif %}
+</div>
+
+{% endblock %}
+
+{% block extra_head %}
+<style>
+.drop-zone-active {
+    border: 2px dashed #4A90E2;
+    background-color: rgba(74, 144, 226, 0.1);
+}
+
+/* Smooth transitions */
+.chat-item-enter {
+    opacity: 0;
+    transform: translateX(-20px);
+}
+.chat-item-enter-active {
+    opacity: 1;
+    transform: translateX(0);
+    transition: opacity 300ms, transform 300ms;
+}
+.chat-item-exit {
+    opacity: 1;
+}
+.chat-item-exit-active {
+    opacity: 0;
+    transform: translateX(-20px);
+    transition: opacity 300ms, transform 300ms;
+}
+</style>
+
+<script>
+// Optional toggleSidebar logic for smaller screens
+function toggleSidebar() {
+    const sidebar = document.getElementById('sidebar');
+    sidebar.classList.toggle('hidden');
+}
+
+function deleteChat(chatId) {
+    if (confirm('Are you sure you want to delete this chat?')) {
+        fetch(`/delete_chat/${chatId}`, {
+            method: 'DELETE',
+            headers: {
+                'Content-Type': 'application/json',
+                'X-CSRFToken': document.querySelector('meta[name="csrf-token"]').content
+            }
+        })
+        .then(response => response.json())
+        .then(data => {
+            if (data.success) {
+                // If we're currently viewing the deleted chat, redirect to a new chat
+                if (window.location.href.includes(chatId)) {
+                    window.location.href = '/chat_interface';
+                } else {
+                    // Otherwise just remove the chat from the list with animation
+                    const chatElement = document.querySelector(`a[href*="${chatId}"]`).parentElement;
+                    chatElement.classList.add('chat-item-exit');
+                    setTimeout(() => {
+                        chatElement.remove();
+                        // Check if the date group is now empty
+                        const dateGroup = chatElement.previousElementSibling;
+                        if (dateGroup && dateGroup.classList.contains('text-xs') && !dateGroup.nextElementSibling) {
+                            dateGroup.remove();
+                        }
+                    }, 300);
+                }
+            } else {
+                alert('Failed to delete chat');
+            }
+        })
+        .catch(error => {
+            console.error('Error:', error);
+            alert('An error occurred while deleting the chat');
+        });
+    }
+}
+
+// Auto-expand textarea
+const messageInput = document.getElementById('message-input');
+if (messageInput) {
+    messageInput.addEventListener('input', function() {
+        this.style.height = 'auto';
+        this.style.height = (this.scrollHeight) + 'px';
+    });
+}
+</script>
+{% endblock %}