--- conflicted
+++ resolved
@@ -1,85 +1,26 @@
-<<<<<<< HEAD
 /* static/js/chat.js */
 
-// Debug statement to confirm the file is loaded
-console.log("chat.js loaded");
-
-// Constants for file handling
-let uploadedFiles = [];
-const MAX_FILES = 5;
-const MAX_FILE_SIZE = 10 * 1024 * 1024; // 10 MB
-const ALLOWED_FILE_TYPES = [
-    "text/plain",
-    "application/pdf",
-    "application/vnd.openxmlformats-officedocument.wordprocessingml.document",
-    "text/x-python",
-    "application/javascript",
-    "text/markdown",
-    "image/jpeg",
-    "image/png",
-];
-
-// Get DOM elements
-const chatBox = document.getElementById("chat-box");
-const messageInput = document.getElementById("message-input");
-const sendButton = document.getElementById("send-button");
-const newChatBtn = document.getElementById("new-chat-btn");
-const fileListDiv = document.getElementById("file-list");
-const uploadedFilesDiv = document.getElementById("uploaded-files");
-const uploadProgress = document.getElementById("upload-progress");
-const uploadProgressBar = document.getElementById("upload-progress-bar");
-const feedbackMessage = document.getElementById("feedback-message");
-const fileInput = document.getElementById("file-input");
-const uploadButton = document.getElementById("upload-button");
-const modelSelect = document.getElementById("model-select");
-const editModelButton = document.getElementById("edit-model-btn");
-const sidebarToggle = document.getElementById("sidebar-toggle");
-const offCanvasMenu = document.getElementById("off-canvas-menu");
-const offCanvasClose = document.getElementById("off-canvas-close");
-const overlay = document.getElementById("overlay");
-
-// Helper Functions
-function adjustTextareaHeight(textarea) {
-    textarea.style.height = "auto";
-    textarea.style.height = `${textarea.scrollHeight}px`;
-}
-
-// Initialize markdown-it with Prism.js highlighting
-const defaultLanguage = "plaintext";
-
-const md = window.markdownit({
-    html: false,
-    linkify: true,
-    typographer: true,
-    highlight: function(str, lang) {
-        if (lang && Prism.languages[lang]) {
-            return `<pre class="language-${lang}"><code>${Prism.highlight(str, Prism.languages[lang], lang)}</code></pre>`;
-        } else {
-            return `<pre class="language-plaintext"><code>${Prism.highlight(str, Prism.languages.plaintext, 'plaintext')}</code></pre>`;
-        }
-    },
-});
-
-// Render Markdown content safely
-function renderMarkdown(content) {
-    const html = md.render(content);
-
-    // Check if DOMPurify is available
-    if (typeof DOMPurify !== 'undefined' && DOMPurify.sanitize) {
-        return DOMPurify.sanitize(html, {
-            USE_PROFILES: { html: true },
-            ALLOWED_TAGS: ['p', 'strong', 'em', 'br', 'ul', 'ol', 'li', 'a', 'img', 'pre', 'code'],
-            ALLOWED_ATTR: ['href', 'target', 'rel', 'src', 'alt', 'class', 'style']
-        });
-=======
-// static/js/chat.js
-
 (function () {
+    // Debug statement to confirm the file is loaded
+    console.log("chat.js loaded");
+
     // Constants for file handling
     let uploadedFiles = [];
+    const MAX_FILES = 5;
+    const MAX_FILE_SIZE = 10 * 1024 * 1024; // 10 MB
+    const ALLOWED_FILE_TYPES = [
+        "text/plain",
+        "application/pdf",
+        "application/vnd.openxmlformats-officedocument.wordprocessingml.document",
+        "text/x-python",
+        "application/javascript",
+        "text/markdown",
+        "image/jpeg",
+        "image/png",
+    ];
     const maxFiles = 5;
-    const maxFileSize = 10 * 1024 * 1024; // 10 MB
-    const allowedFileTypes = [
+    const maxFileSizeMaster = 10 * 1024 * 1024; // 10 MB
+    const allowedFileTypesMaster = [
         "text/plain",
         "application/pdf",
         "application/vnd.openxmlformats-officedocument.wordprocessingml.document",
@@ -104,12 +45,15 @@
     const uploadButton = document.getElementById("upload-button");
     const modelSelect = document.getElementById("model-select");
     const editModelButton = document.getElementById("edit-model-btn");
+    const sidebarToggle = document.getElementById("sidebar-toggle");
+    const offCanvasMenu = document.getElementById("off-canvas-menu");
+    const offCanvasClose = document.getElementById("off-canvas-close");
+    const overlay = document.getElementById("overlay");
 
     // Helper Functions
     function adjustTextareaHeight(textarea) {
         textarea.style.height = "auto";
         textarea.style.height = `${textarea.scrollHeight}px`;
->>>>>>> d8db23c0
     }
 
     // Initialize markdown-it with Prism.js highlighting
@@ -203,9 +147,9 @@
         const filesArray = Array.from(files);
 
         // Check total count
-        if (uploadedFiles.length + filesArray.length > maxFiles) {
+        if (uploadedFiles.length + filesArray.length > MAX_FILES) {
             showFeedback(
-                `You can upload up to ${maxFiles} files at a time.`,
+                `You can upload up to ${MAX_FILES} files at a time.`,
                 "error"
             );
             return;
@@ -213,11 +157,11 @@
 
         // Validate file type & size
         const validFiles = filesArray.filter((file) => {
-            if (!allowedFileTypes.includes(file.type)) {
+            if (!ALLOWED_FILE_TYPES.includes(file.type)) {
                 showFeedback(`File type not allowed: ${file.name}`, "error");
                 return false;
             }
-            if (file.size > maxFileSize) {
+            if (file.size > MAX_FILE_SIZE) {
                 showFeedback(
                     `File ${file.name} exceeds the 10MB size limit.`,
                     "error"
@@ -246,7 +190,7 @@
             fileDiv.innerHTML = `
                 <div class="flex items-center">
                     <svg class="w-4 h-4 mr-1 text-gray-500" fill="currentColor" viewBox="0 0 20 20">
-                        <path fill-rule="evenodd" d="M4 4a2 2 0 012-2h8a2 2 0 012 2v12a2 2 0 01-2 2H6a2 2 0 01-2-2V4z"/>
+                        <path fill-rule="evenodd" d="M4 4a2 2 0 012-2h8a2 2 0 012 2v12a2 2 0 01-2 2H6a2 2 0 01-2-2V4z" />
                     </svg>
                     ${file.name}
                 </div>
@@ -531,58 +475,49 @@
         });
     }
 
-<<<<<<< HEAD
-    dropZone.addEventListener("drop", (e) => {
-        const dt = e.dataTransfer;
-        const files = dt.files;
-        handleFileUpload(files);
-        dropZone.classList.add("hidden");
-    });
-}
-
-// Hamburger Menu Toggle
-if (sidebarToggle) {
-    sidebarToggle.addEventListener("click", function() {
-        offCanvasMenu.classList.toggle("hidden");
-        overlay.classList.toggle("hidden");
-    });
-}
-
-if (offCanvasClose) {
-    offCanvasClose.addEventListener("click", function() {
-        offCanvasMenu.classList.add("hidden");
-        overlay.classList.add("hidden");
-    });
-}
-
-if (overlay) {
-    overlay.addEventListener("click", function() {
-        offCanvasMenu.classList.add("hidden");
-        overlay.classList.add("hidden");
-    });
-}
-
-// Swipe Gestures for Off-Canvas Menu
-let touchstartX = 0;
-let touchendX = 0;
-
-function handleGesture() {
-    if (touchendX < touchstartX) {
-        offCanvasMenu.classList.add("hidden");
-        overlay.classList.add("hidden");
-    }
-}
-
-document.addEventListener("touchstart", function(event) {
-    touchstartX = event.changedTouches[0].screenX;
-}, false);
-
-document.addEventListener("touchend", function(event) {
-    touchendX = event.changedTouches[0].screenX;
-    handleGesture();
-}, false);
-=======
-    // Handle mobile-specific interactions and optimizations
+    // Hamburger Menu Toggle
+    if (sidebarToggle) {
+        sidebarToggle.addEventListener("click", function () {
+            offCanvasMenu.classList.toggle("hidden");
+            overlay.classList.toggle("hidden");
+        });
+    }
+
+    if (offCanvasClose) {
+        offCanvasClose.addEventListener("click", function () {
+            offCanvasMenu.classList.add("hidden");
+            overlay.classList.add("hidden");
+        });
+    }
+
+    if (overlay) {
+        overlay.addEventListener("click", function () {
+            offCanvasMenu.classList.add("hidden");
+            overlay.classList.add("hidden");
+        });
+    }
+
+    // Swipe Gestures for Off-Canvas Menu
+    let touchstartX = 0;
+    let touchendX = 0;
+
+    function handleGesture() {
+        if (touchendX < touchstartX) {
+            offCanvasMenu.classList.add("hidden");
+            overlay.classList.add("hidden");
+        }
+    }
+
+    document.addEventListener("touchstart", function (event) {
+        touchstartX = event.changedTouches[0].screenX;
+    }, false);
+
+    document.addEventListener("touchend", function (event) {
+        touchendX = event.changedTouches[0].screenX;
+        handleGesture();
+    }, false);
+
+    // Mobile-Specific Interactions and Optimizations
     function handleMobileInteractions() {
         // Add touch event listeners for better mobile experience
         chatBox.addEventListener("touchstart", handleTouchStart, false);
@@ -636,5 +571,4 @@
     // Expose showFeedback and getCSRFToken functions if needed
     window.showFeedback = showFeedback;
     window.getCSRFToken = getCSRFToken;
-})();
->>>>>>> d8db23c0
+})();