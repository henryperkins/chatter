(function () {
  // Create a unique instance ID for this initialization
  const instanceId = Date.now();

  function init() {
    // Verify dependencies
    if (!window.utils || !window.md || !window.DOMPurify || !window.Prism) {
      console.error('Required dependencies not loaded');
      return;
    }

    function initializeMobileMenu() {
        const mobileMenuToggle = document.getElementById('mobile-menu-toggle');
        const mobileMenu = document.getElementById('mobile-menu');
        const backdrop = document.getElementById('mobile-menu-backdrop');

        if (!mobileMenuToggle || !mobileMenu || !backdrop) {
            console.error('Mobile menu elements not found');
            return;
        }

        // Function to close menu
        const closeMenu = () => {
            mobileMenu.classList.add('-translate-x-full');
            backdrop.classList.add('hidden');
            document.body.classList.remove('overflow-hidden');
            mobileMenuToggle.setAttribute('aria-expanded', 'false');
        };

        // Function to open menu
        const openMenu = () => {
            mobileMenu.classList.remove('-translate-x-full');
            backdrop.classList.remove('hidden');
            document.body.classList.add('overflow-hidden');
            mobileMenuToggle.setAttribute('aria-expanded', 'true');
        };

        // Toggle menu
        mobileMenuToggle.addEventListener('click', () => {
            const isExpanded = mobileMenuToggle.getAttribute('aria-expanded') === 'true';
            if (isExpanded) {
                closeMenu();
            } else {
                openMenu();
            }
        });

        // Close menu when clicking backdrop
        backdrop.addEventListener('click', closeMenu);

        // Close menu when clicking a chat link on mobile
        const chatLinks = mobileMenu.querySelectorAll('a[href*="chat_interface"]');
        chatLinks.forEach(link => {
            link.addEventListener('click', () => {
                if (window.innerWidth < 768) { // Only on mobile
                    closeMenu();
                }
            });
        });

        // Close menu on window resize if switching to desktop
        window.addEventListener('resize', () => {
            if (window.innerWidth >= 768) {
                mobileMenu.classList.remove('-translate-x-full');
                backdrop.classList.add('hidden');
                document.body.classList.remove('overflow-hidden');
            } else {
                mobileMenu.classList.add('-translate-x-full');
            }
        });

        // Handle escape key
        document.addEventListener('keydown', (e) => {
            if (e.key === 'Escape' && !mobileMenu.classList.contains('-translate-x-full')) {
                closeMenu();
            }
        });
    }

    // Initialize mobile menu
    initializeMobileMenu();

    // Access utility functions and dependencies
    const { showFeedback, fetchWithCSRF } = window.utils;
    const DOMPurify = window.DOMPurify;
    const Prism = window.Prism;
    const md = window.md;

    // Global variables and state
    let uploadedFiles = [];
    const MAX_FILES = 5;
    const MAX_FILE_SIZE = 10 * 1024 * 1024; // 10MB
    const MAX_MESSAGE_LENGTH = 1000;
    const ALLOWED_FILE_TYPES = [
      'text/plain',
      'application/pdf',
      'text/x-python',
      'application/javascript',
      'text/markdown',
      'image/jpeg',
      'image/png',
      'text/csv'
    ];

    // DOM Elements Cache
    let messageInput, sendButton, chatBox, fileInput, uploadButton,
      uploadedFilesDiv, modelSelect, newChatBtn, dropZone;

    // Initialize chat interface
    function initializeChat() {
      try {
        console.debug('Initializing chat interface...');

        // Use instance-specific initialization flag
        const initKey = `chat_initialized_${instanceId}`;
        if (window[initKey]) {
          console.debug('Chat already initialized for this instance, skipping');
          return;
        }
        window[initKey] = true;

        // Cache and verify DOM elements
        const requiredElements = {
          'message-input': el => {
            messageInput = el;
            // Optimize textarea behavior
            el.style.minHeight = '2.5rem';
            el.style.maxHeight = window.innerWidth < 768 ? '6rem' : '12rem';
            adjustTextareaHeight(el);
          },
          'send-button': el => {
            sendButton = el;
          },
          'chat-box': el => {
            chatBox = el;
            // Improve scrolling performance
            el.style.scrollBehavior = 'smooth';
            // Add intersection observer for lazy loading
            setupScrollObserver(el);
          }
        };

        // Verify required elements exist
        let missingElements = false;
        for (const [id, setter] of Object.entries(requiredElements)) {
          const element = document.getElementById(id);
          if (!element) {
            console.error(`Required element #${id} not found`);
            missingElements = true;
          } else {
            setter(element);
          }
        }

        if (missingElements) {
          showFeedback('Critical UI elements are missing. Please reload the page.', 'error');
          return;
        }

        // Set optional elements if they exist
        const optionalElements = {
          'file-input': el => fileInput = el,
          'upload-button': el => uploadButton = el,
          'uploaded-files': el => uploadedFilesDiv = el,
          'model-select': el => modelSelect = el,
          'new-chat-btn': el => newChatBtn = el,
          'drop-zone': el => dropZone = el
        };

        Object.entries(optionalElements).forEach(([id, setter]) => {
          const element = document.getElementById(id);
          if (element) setter(element);
        });

        // Add resize observer for message input
        const resizeObserver = new ResizeObserver(() => {
          if (messageInput) {
            adjustTextareaHeight(messageInput);
          }
        });

        if (messageInput) {
          resizeObserver.observe(messageInput);
        }

        // Optimize event listeners
        const eventHandlers = {
          'message-input': {
            'input': debounce(handleMessageInput, 100),
            'keydown': handleMessageKeydown
          },
          'send-button': {
            'click': handleSendButtonClick,
            'touchend': handleSendButtonClick
          }
        };

        // Attach optimized event listeners
        Object.entries(eventHandlers).forEach(([elementId, handlers]) => {
          const element = document.getElementById(elementId);
          if (element) {
            Object.entries(handlers).forEach(([event, handler]) => {
              element.addEventListener(event, handler, { passive: true });
            });
          }
        });

        // Mobile-specific optimizations
        if (window.innerWidth < 768) {
          setupMobileLayout();
        }

        // Set up file handling
        if (fileInput && uploadButton) {
          setupFileHandling();
        }

        // Set up additional handlers
        if (newChatBtn) {
          newChatBtn.addEventListener('click', createNewChat);
        }
        if (modelSelect) {
          modelSelect.addEventListener('change', handleModelChange);
        }
        if (chatBox) {
          chatBox.addEventListener('click', handleMessageActions);
        }

        // Set up delete chat buttons
        setupDeleteButtons();

        function setupModelButtons() {
            // Edit Model Button
            const editModelBtn = document.getElementById('edit-model-btn');
            if (editModelBtn) {
                editModelBtn.addEventListener('click', () => {
                    const modelSelect = document.getElementById('model-select');
                    const modelId = modelSelect?.value;
                    if (modelId) {
                        window.location.href = `/model/edit/${modelId}`;
                    } else {
                        showFeedback('No model selected', 'error');
                    }
                });
            }

            // Add Model Button
            const addModelLink = document.querySelector('a[href*="add-model"]');
            if (addModelLink) {
                addModelLink.addEventListener('click', (e) => {
                    e.preventDefault();
                    window.location.href = '/model/add-model';
                });
            }

            // New Chat Button
            const newChatBtn = document.getElementById('new-chat-btn');
            if (newChatBtn) {
                newChatBtn.addEventListener('click', async (e) => {
                    e.preventDefault();
                    try {
                        newChatBtn.disabled = true;
                        const response = await fetchWithCSRF('/chat/new_chat', {
                            method: 'POST',
                            headers: {
                                'Content-Type': 'application/json',
                                'X-Requested-With': 'XMLHttpRequest'
                            }
                        });
<<<<<<< HEAD

=======
                    
>>>>>>> e63c3603
                        if (response.success && response.chat_id) {
                            window.location.href = `/chat/chat_interface?chat_id=${response.chat_id}`;
                        } else {
                            throw new Error(response.error || 'Failed to create new chat');
                        }
                    } catch (error) {
                        console.error('Error creating new chat:', error);
                        showFeedback(error.message || 'Failed to create new chat', 'error');
                    } finally {
                        newChatBtn.disabled = false;
                    }
                });
            }
        }

        // Call the setup function
        setupModelButtons();

        // Set up drag and drop
        setupDragAndDrop();

        // Cleanup on page unload
        window.addEventListener('beforeunload', cleanup);

        console.debug('Chat initialization completed successfully');
      } catch (error) {
        console.error('Error initializing chat:', error);
        showFeedback('Failed to initialize chat interface', 'error');
      }
    }

    function setupMobileLayout() {
      // Adjust textarea for mobile
      if (messageInput) {
        messageInput.style.fontSize = '16px'; // Prevent zoom on iOS
      }
    }

    function setupScrollObserver(chatBox) {
      const observer = new IntersectionObserver(
        (entries) => {
          entries.forEach(entry => {
            if (entry.isIntersecting) {
              entry.target.classList.add('visible');
            }
          });
        },
        { root: chatBox, threshold: 0.1 }
      );

      // Observe message elements
      chatBox.querySelectorAll('.message').forEach(message => {
        observer.observe(message);
      });
    }

    function setupFileHandling() {
      uploadButton.addEventListener('click', () => fileInput.click());
      fileInput.addEventListener('change', handleFileSelect);
    }

    function setupDeleteButtons() {
      const deleteButtons = document.querySelectorAll('.delete-chat-btn');
      deleteButtons.forEach(btn => {
        const chatId = btn.dataset.chatId;
        if (chatId) {
          btn.addEventListener('click', () => deleteChat(chatId));
        }
      });
    }

    function debounce(func, wait) {
      let timeout;
      return function executedFunction(...args) {
        const later = () => {
          clearTimeout(timeout);
          func(...args);
        };
        clearTimeout(timeout);
        timeout = setTimeout(later, wait);
      };
    }

    function cleanup() {
      try {
        // Remove event listeners
        if (messageInput) {
          messageInput.removeEventListener('input', handleMessageInput);
          messageInput.removeEventListener('keydown', handleMessageKeydown);
        }
        if (sendButton) {
          sendButton.removeEventListener('click', handleSendButtonClick);
          sendButton.removeEventListener('touchend', handleSendButtonClick);
        }
        console.debug('Chat cleanup completed successfully');
      } catch (error) {
        console.error('Error during cleanup:', error);
      }
    }

    // Initialize chat interface
    initializeChat();

    async function sendMessage() {
      console.debug('sendMessage called');
      if (messageInput.value.trim() === '' && uploadedFiles.length === 0) {
        showFeedback('Please enter a message or upload files.', 'error');
        return;
      }

      if (messageInput.value.length > MAX_MESSAGE_LENGTH) {
        showFeedback(`Message too long. Maximum length is ${MAX_MESSAGE_LENGTH} characters.`, 'error');
        return;
      }

      const originalButtonText = sendButton.innerHTML;
      const messageText = messageInput.value.trim();

      // Disable controls and show loading state
      messageInput.disabled = true;
      sendButton.disabled = true;
      sendButton.innerHTML = '<span class="animate-spin" aria-hidden="true">↻</span> <span class="sr-only">Sending...</span>';

      try {
        // Prepare form data
        const formData = new FormData();
        formData.append('message', messageText);
        uploadedFiles.forEach(file => formData.append('files[]', file));

        // Add the CSRF token to the FormData
        const csrfToken = window.utils.getCSRFToken();
        formData.append('csrf_token', csrfToken);

        // Update UI immediately
        appendUserMessage(messageText);
        messageInput.value = '';
        adjustTextareaHeight(messageInput);
        showTypingIndicator();

        // Get model info
        const modelSelect = document.getElementById('model-select');
        const modelId = modelSelect?.value;
        const model = window.CHAT_CONFIG.models?.find(m => m.id === parseInt(modelId));
        const useStreaming = model?.supports_streaming && !model?.requires_o1_handling;

        // Send request
        const chatId = window.CHAT_CONFIG?.chatId;
        console.debug('Using chat ID:', chatId);

        let responseData;

        if (useStreaming) {
          const response = await fetch('/chat/', {
            method: 'POST',
            body: formData,
            headers: {
              'X-Chat-ID': chatId,
              'Accept': 'text/event-stream',
              'X-Requested-With': 'XMLHttpRequest'
              // Do not include 'X-CSRFToken' header when using FormData
            }
          });

          if (!response.ok) {
            throw new Error(`HTTP error! status: ${response.status}`);
          }

          const reader = response.body.getReader();
          const decoder = new TextDecoder();
          let accumulatedResponse = '';

          while (true) {
            const { value, done } = await reader.read();
            if (done) break;

            const chunk = decoder.decode(value);
            const lines = chunk.split('\n');

            for (const line of lines) {
              if (line.startsWith('data: ')) {
                const streamData = line.slice(6);
                if (streamData === '[DONE]') break;
                accumulatedResponse += streamData;
                appendAssistantMessage(accumulatedResponse, true);
              }
            }
          }

          // Final update with complete response
          appendAssistantMessage(accumulatedResponse, false);
          responseData = { response: accumulatedResponse };
        } else {
          responseData = await fetchWithCSRF('/chat/', {
            method: 'POST',
            body: formData,
            headers: {
              'X-Chat-ID': chatId,
              'X-Requested-With': 'XMLHttpRequest'
            }
          });

          // Handle response
          if (responseData.response) {
            appendAssistantMessage(responseData.response);
          } else if (responseData.error) {
            throw new Error(responseData.error);
          } else {
            throw new Error('No response received from server');
          }
        }

        // Clean up after successful response
        uploadedFiles = [];
        renderFileList();

        // Handle any excluded files
        if (Array.isArray(responseData?.excluded_files)) {
          responseData.excluded_files.forEach(file => {
            showFeedback(`Failed to upload ${file.filename}: ${file.error}`, 'error');
          });
        }
      } catch (error) {
        console.error('Error sending message:', error);
        showFeedback(error.message || 'Failed to send message', 'error');
        // Restore message on failure
        messageInput.value = messageText;
        adjustTextareaHeight(messageInput);
      } finally {
        // Re-enable controls
        messageInput.disabled = false;
        sendButton.disabled = false;
        sendButton.innerHTML = originalButtonText;
        removeTypingIndicator();
        messageInput.focus();
      }
    }

    function handleSendButtonClick(e) {
      e.preventDefault();
      console.debug('Send button clicked');
      if (!sendButton.disabled) {
        console.debug('Send button not disabled, proceeding with send');
        sendMessage().catch(error => {
          console.error('Error in sendMessage:', error);
          showFeedback('Failed to send message', 'error');
        });
      } else {
        console.debug('Send button is disabled, ignoring click');
      }
    }

    function handleMessageInput(e) {
      if (e.type === 'touchstart') {
        // e.preventDefault(); // Removed to allow default touch behavior
      }
      adjustTextareaHeight(this);
    }

    function handleMessageKeydown(e) {
      if (e.key === 'Enter' && !e.shiftKey && !sendButton.disabled) {
        e.preventDefault();
        sendMessage().catch(error => {
          console.error('Error on Enter key:', error);
          showFeedback('Failed to send message', 'error');
        });
      }
    }

    async function editChatTitle(chatId) {
      try {
        const newTitle = prompt('Enter new chat title:');
        if (!newTitle) return;

        if (newTitle.length > 100) {
          showFeedback('Title must be under 100 characters', 'error');
          return;
        }

        const response = await fetchWithCSRF(`/chat/update_chat_title/${chatId}`, {
          method: 'POST',
          headers: {
            'Content-Type': 'application/json',
            'X-Chat-ID': window.CHAT_CONFIG.chatId,
            'X-Requested-With': 'XMLHttpRequest'
          },
          body: JSON.stringify({ title: newTitle.trim() })
        });

        if (response.success) {
          document.getElementById('chat-title').textContent = newTitle;
          showFeedback('Chat title updated successfully', 'success');
        } else {
          throw new Error(response.error || 'Unknown error');
        }
      } catch (error) {
        console.error('Error updating chat title:', error);
        showFeedback('Failed to update chat title', 'error');
      }
    }

    async function deleteChat(chatId) {
      try {
        if (!confirm('Are you sure you want to delete this chat?')) {
          return;
        }

        const response = await fetchWithCSRF(`/chat/delete_chat/${chatId}`, {
          method: 'DELETE',
          headers: {
            'X-Chat-ID': window.CHAT_CONFIG.chatId,
            'X-Requested-With': 'XMLHttpRequest'
          }
        });

        if (response.success) {
          location.reload();
        } else {
          throw new Error(response.error || 'Unknown error');
        }
      } catch (error) {
        console.error('Error deleting chat:', error);
        showFeedback('Failed to delete chat', 'error');
      }
    }

    function appendUserMessage(message) {
      console.debug('Appending user message:', message);
      const messageDiv = document.createElement('div');
      messageDiv.className = 'flex w-full mt-2 space-x-3 max-w-2xl ml-auto justify-end';
      messageDiv.setAttribute('role', 'listitem');
      messageDiv.innerHTML = `
        <div>
          <div class="relative bg-blue-600 text-white p-3 rounded-l-lg rounded-br-lg">
            <p class="text-sm break-words overflow-x-auto">${escapeHtml(message)}</p>
          </div>
          <span class="text-xs text-gray-500 dark:text-gray-400 leading-none">${new Date().toLocaleTimeString()}</span>
        </div>
      `;
      chatBox.appendChild(messageDiv);
      chatBox.scrollTop = chatBox.scrollHeight;
    }

    /**
     * Appends a message from the assistant to the chat box.
     * If the message is streaming, it updates the last message instead of creating a new one.
     * @param {string} message - The message content to append.
     * @param {boolean} [isStreaming=false] - Whether the message is part of a streaming response.
     */
    function appendAssistantMessage(message, isStreaming = false) {
      if (!message || typeof message !== 'string') {
        console.error('Invalid message content.');
        return;
      }

      // For streaming updates, update the last message instead of creating a new one
      let messageDiv;
      let contentDiv;

      if (isStreaming && chatBox.lastElementChild) {
        messageDiv = chatBox.lastElementChild;
        contentDiv = messageDiv.querySelector('.prose');
        if (!contentDiv) {
          console.error('Content div not found in existing message');
          return;
        }
      } else {
        messageDiv = document.createElement('div');
        messageDiv.className = 'flex w-full mt-2 space-x-3 max-w-3xl';
        messageDiv.setAttribute('role', 'listitem');
        messageDiv.innerHTML = `
          <div class="flex-shrink-0 h-10 w-10 rounded-full bg-gray-300 dark:bg-gray-700" role="img" aria-label="Assistant avatar"></div>
          <div class="relative max-w-3xl">
            <div class="bg-gray-100 dark:bg-gray-800 p-3 rounded-r-lg rounded-bl-lg">
              <div class="prose dark:prose-invert prose-sm max-w-none overflow-x-auto"></div>
            </div>
            <div class="absolute right-0 top-0 flex space-x-2">
              <button class="copy-button p-1 text-gray-500 hover:text-gray-700 dark:text-gray-400 dark:hover:text-gray-300 transition-colors duration-200"
                      title="Copy to clipboard" aria-label="Copy message to clipboard">
                <i class="fas fa-copy"></i>
              </button>
              <button class="regenerate-button p-1 text-gray-500 hover:text-gray-700 dark:text-gray-400 dark:hover:text-gray-300"
                      title="Regenerate response">
                <i class="fas fa-sync-alt"></i>
              </button>
            </div>
            <span class="text-xs text-gray-500 dark:text-gray-400 block mt-1">
              ${new Date().toLocaleTimeString()}
            </span>
          </div>
        `;
        contentDiv = messageDiv.querySelector('.prose');
      }

      try {
        const renderedHtml = md.render(message);
        const sanitizedHtml = DOMPurify.sanitize(renderedHtml, {
          ALLOWED_TAGS: [
            'b', 'i', 'em', 'strong', 'a', 'p', 'blockquote', 'code', 'pre',
            'ul', 'ol', 'li', 'h1', 'h2', 'h3', 'h4', 'h5', 'h6', 'br',
            'hr', 'span', 'img', 'table', 'thead', 'tbody', 'tr', 'th', 'td'
          ],
          ALLOWED_ATTR: ['href', 'src', 'alt', 'class', 'aria-label', 'role']
        });

        contentDiv.innerHTML = sanitizedHtml;
        Prism.highlightAllUnder(contentDiv);

        // Make code blocks accessible
        contentDiv.querySelectorAll('pre').forEach(pre => {
          pre.setAttribute('role', 'region');
          pre.setAttribute('aria-label', 'Code block');
          pre.tabIndex = 0;
        });

        // Only append the message div if it's not already in the chat box
        if (!isStreaming || !chatBox.lastElementChild) {
          chatBox.appendChild(messageDiv);
        }

        chatBox.scrollTop = chatBox.scrollHeight;
      } catch (error) {
        console.error('Error rendering markdown:', error);
        contentDiv.innerHTML = `<pre>${DOMPurify.sanitize(message)}</pre>`;
      }
    }

    function handleFileSelect(event) {
      try {
        if (!event.target.files) {
          showFeedback('No files selected', 'error');
          return;
        }
        const files = Array.from(event.target.files);
        if (files.length === 0) {
          showFeedback('No files selected', 'error');
          return;
        }
        processFiles(files);
      } catch (error) {
        console.error('Error handling file selection:', error);
        showFeedback('Failed to process selected files', 'error');
      } finally {
        // Reset file input to allow selecting the same file again
        event.target.value = '';
      }
    }

    function processFiles(files) {
      const validFiles = [];
      const errors = [];
      const totalSize = uploadedFiles.reduce((sum, file) => sum + file.size, 0);

      for (const file of files) {
        // Check file type
        if (!ALLOWED_FILE_TYPES.includes(file.type)) {
          errors.push(`${file.name}: Unsupported file type. Allowed types: ${ALLOWED_FILE_TYPES.join(', ')}`);
          continue;
        }

        // Check individual file size
        if (file.size > MAX_FILE_SIZE) {
          errors.push(`${file.name}: File too large (max ${MAX_FILE_SIZE / 1024 / 1024}MB)`);
          continue;
        }

        // Check total size limit
        if (totalSize + file.size > MAX_FILE_SIZE * MAX_FILES) {
          errors.push(`${file.name}: Would exceed total size limit of ${MAX_FILES * MAX_FILE_SIZE / 1024 / 1024}MB`);
          continue;
        }

        // Check file count limit
        if (uploadedFiles.length + validFiles.length >= MAX_FILES) {
          errors.push(`${file.name}: Maximum number of files (${MAX_FILES}) reached`);
          continue;
        }

        // Validate file is not empty
        if (file.size === 0) {
          errors.push(`${file.name}: File is empty`);
          continue;
        }

        validFiles.push(file);
      }

      if (errors.length > 0) {
        showFeedback(errors.join('\n'), 'error', { duration: 10000 }); // Show errors longer
      }

      if (validFiles.length > 0) {
        uploadedFiles = uploadedFiles.concat(validFiles);
        renderFileList();
        showFeedback(
          `${validFiles.length} file(s) ready to upload. Total size: ${
            (uploadedFiles.reduce((sum, file) => sum + file.size, 0) / 1024 / 1024).toFixed(1)
          }MB`,
          'success'
        );
      }
    }

    function renderFileList() {
      if (!uploadedFilesDiv) return;

      const fileList = document.getElementById('file-list');
      if (!fileList) return;

      fileList.innerHTML = '';
      uploadedFiles.forEach((file, index) => {
        const fileDiv = document.createElement('div');
        fileDiv.className = 'flex items-center justify-between bg-gray-100 dark:bg-gray-800 p-2 rounded mb-2';
        fileDiv.innerHTML = `
          <span class="text-sm truncate">${escapeHtml(file.name)}</span>
          <button class="text-red-500 hover:text-red-700 transition-colors duration-200"
                  data-index="${index}"
                  aria-label="Remove ${escapeHtml(file.name)}">
            Remove
          </button>
        `;
        fileList.appendChild(fileDiv);
      });

      uploadedFilesDiv.classList.toggle('hidden', uploadedFiles.length === 0);
    }

    function removeFile(index) {
      uploadedFiles.splice(index, 1);
      renderFileList();
    }

    function adjustTextareaHeight(textarea) {
      textarea.style.height = 'auto';
      textarea.style.height = `${textarea.scrollHeight}px`;
    }

    /**
     * Displays a typing indicator in the chat box to show that the assistant is typing.
     * This function creates a new div element with a typing animation and appends it to the chat box.
     * The typing indicator is removed when the assistant's response is complete.
     */
    function showTypingIndicator() {
      let indicator = document.getElementById('typing-indicator');
      if (indicator && indicator.parentNode) {
        indicator.parentNode.removeChild(indicator);
      }

      indicator = document.createElement('div');
      indicator.id = 'typing-indicator';
      indicator.className = 'flex w-full mt-2 space-x-3 max-w-3xl';
      indicator.setAttribute('role', 'status');
      indicator.setAttribute('aria-label', 'Assistant is typing');
      indicator.innerHTML = `
        <div class="flex-shrink-0 h-10 w-10 rounded-full bg-gray-300 dark:bg-gray-700"></div>
        <div class="relative max-w-3xl">
          <div class="bg-gray-100 dark:bg-gray-800 p-3 rounded-r-lg rounded-bl-lg">
            <div class="typing-animation">
              <div class="dot"></div>
              <div class="dot"></div>
              <div class="dot"></div>
            </div>
          </div>
          <span class="text-xs text-gray-500 dark:text-gray-400 leading-none">
            ${new Date().toLocaleTimeString()}
          </span>
        </div>
      `;

      chatBox.appendChild(indicator);
      chatBox.scrollTop = chatBox.scrollHeight;
    }

    function removeTypingIndicator() {
      const indicator = document.getElementById('typing-indicator');
      if (indicator && indicator.parentNode) {
        indicator.parentNode.removeChild(indicator);
      } else {
        console.warn('Typing indicator element not found or already removed.');
      }
    }

    function escapeHtml(unsafe) {
      return unsafe
        .replace(/&/g, "&amp;")
        .replace(/</g, "&lt;")
        .replace(/>/g, "&gt;")
        .replace(/"/g, "&quot;")
        .replace(/'/g, "&#039;");
    }

    let dragAndDropInitialized = false;

    function setupDragAndDrop() {
        if (dragAndDropInitialized) return;
        dragAndDropInitialized = true;
      if (!dropZone) return;

      ['dragenter', 'dragover', 'dragleave', 'drop'].forEach(eventName => {
        dropZone.addEventListener(eventName, preventDefaults, false);
      });

      dropZone.addEventListener('dragenter', () => {
        dropZone.classList.remove('hidden');
      });

      dropZone.addEventListener('dragleave', (e) => {
        if (!e.relatedTarget || !dropZone.contains(e.relatedTarget)) {
          dropZone.classList.add('hidden');
        }
      });

      dropZone.addEventListener('drop', (e) => {
        try {
          dropZone.classList.add('hidden');
          if (!e.dataTransfer?.files) {
            showFeedback('No files dropped', 'error');
            return;
          }
          const files = Array.from(e.dataTransfer.files);
          if (files.length === 0) {
            showFeedback('No files dropped', 'error');
            return;
          }
          processFiles(files);
        } catch (error) {
          console.error('Error handling file drop:', error);
          showFeedback('Failed to process dropped files', 'error');
        } finally {
          dropZone.classList.add('hidden'); // Ensure dropZone is hidden after drop
        }
      });
    }

    function preventDefaults(e) {
      e.preventDefault();
      e.stopPropagation();
    }

    async function createNewChat() {
      try {
        const data = await fetchWithCSRF('/chat/new_chat', {
          method: 'POST',
          headers: {
            'Content-Type': 'application/json',
            'X-Requested-With': 'XMLHttpRequest'
          }
        });

        if (data.success && data.chat_id) {
          window.location.href = `/chat/chat_interface?chat_id=${data.chat_id}`;
        } else {
          throw new Error(data.error || 'Failed to create new chat: Invalid response');
        }
      } catch (error) {
        console.error('Error creating new chat:', error);
        showFeedback(error.message || 'Failed to create new chat', 'error');
        // Re-enable the button if it was disabled
        if (newChatBtn) {
          newChatBtn.disabled = false;
        }
      }
    }

    async function handleModelChange() {
      if (!modelSelect) return;

      const modelId = modelSelect.value;
      const originalValue = modelSelect.dataset.originalValue;

      try {
        const response = await fetchWithCSRF('/chat/update_model', {
          method: 'POST',
          headers: {
            'Content-Type': 'application/json',
            'X-Chat-ID': window.CHAT_CONFIG.chatId,
            'X-Requested-With': 'XMLHttpRequest'
          },
          body: JSON.stringify({ model_id: modelId })
        });

        if (response.success) {
          localStorage.setItem('selectedModel', modelId);
          modelSelect.dataset.originalValue = modelId;
          showFeedback('Model updated successfully', 'success');
        } else {
          throw new Error(response.error || 'Failed to update model');
        }
      } catch (error) {
        console.error('Error updating model:', error);
        showFeedback(error.message || 'Failed to update model', 'error');
        // Restore original value on error
        if (originalValue && modelSelect) {
          modelSelect.value = originalValue;
        }
      }
    }

    async function handleMessageActions(event) {
      const target = event.target.closest('button');
      if (!target) return;

      try {
        if (target.classList.contains('copy-button')) {
          const rawContent = target.dataset.rawContent;
          const content = rawContent || target.closest('.max-w-3xl').querySelector('.prose').textContent;
          await navigator.clipboard.writeText(content);
          showFeedback('Copied to clipboard!', 'success');
        } else if (target.classList.contains('regenerate-button')) {
          await regenerateResponse(target);
        }
      } catch (error) {
        console.error('Error handling message action:', error);
        showFeedback('Failed to perform action', 'error');
      }
    }

    async function regenerateResponse(button) {
      button.disabled = true;
      try {
        const chatId = new URLSearchParams(window.location.search).get('chat_id');
        if (!chatId) {
          showFeedback('Chat ID not found', 'error');
          return;
        }

        const messages = Array.from(chatBox.children);
        let lastUserMessage = null;
        for (let i = messages.length - 1; i >= 0; i--) {
          const messageDiv = messages[i];
          if (messageDiv.querySelector('.bg-blue-600')) {
            lastUserMessage = messageDiv.querySelector('.text-sm').textContent;
            break;
          }
        }

        if (!lastUserMessage) {
          showFeedback('No message found to regenerate', 'error');
          return;
        }

        while (chatBox.lastElementChild &&
          !chatBox.lastElementChild.querySelector('.bg-blue-600')) {
          chatBox.lastElementChild.remove();
        }
        if (chatBox.lastElementChild) {
          chatBox.lastElementChild.remove();
        }

        showTypingIndicator();

        const formData = new FormData();
        formData.append('message', lastUserMessage);

        // Get model info for streaming
        const modelSelect = document.getElementById('model-select');
        const modelId = modelSelect?.value;
        const model = window.models?.find(m => m.id === parseInt(modelId));
        const useStreaming = model?.supports_streaming && !model?.requires_o1_handling;

        let responseData;

        if (useStreaming) {
          const response = await fetch('/chat/', {
            method: 'POST',
            body: formData,
            headers: {
              'X-Chat-ID': window.CHAT_CONFIG.chatId,
              'X-CSRFToken': window.utils.getCSRFToken(),
              'Accept': 'text/event-stream',
              'X-Requested-With': 'XMLHttpRequest'
            }
          });

          if (!response.ok) {
            throw new Error(`HTTP error! status: ${response.status}`);
          }

          const reader = response.body.getReader();
          const decoder = new TextDecoder();
          let accumulatedResponse = '';

          while (true) {
            const { value, done } = await reader.read();
            if (done) break;

            const chunk = decoder.decode(value);
            const lines = chunk.split('\n');

            for (const line of lines) {
              if (line.startsWith('data: ')) {
                const streamData = line.slice(6);
                if (streamData === '[DONE]') break;
                accumulatedResponse += streamData;
                appendAssistantMessage(accumulatedResponse, true);
              }
            }
          }

          // Final update with complete response
          appendAssistantMessage(accumulatedResponse, false);
          responseData = { response: accumulatedResponse };
        } else {
          responseData = await fetchWithCSRF('/chat/', {
            method: 'POST',
            body: formData,
            headers: {
              'X-Chat-ID': window.CHAT_CONFIG.chatId,
              'X-Requested-With': 'XMLHttpRequest'
            }
          });

          if (responseData.response) {
            appendAssistantMessage(responseData.response);
          } else {
            throw new Error(responseData.error || 'Failed to regenerate response');
          }
        } // <-- This was the missing closing brace
      } catch (error) {
        console.error('Error regenerating response:', error);
        showFeedback(error.message, 'error');
      } finally {
        button.disabled = false;
        removeTypingIndicator();
      }
    }

// Expose necessary functions to global scope
window.editChatTitle = editChatTitle;
window.deleteChat = deleteChat;
window.removeFile = removeFile;
}

// Initialize either when DOM is ready or immediately if already loaded
if (document.readyState === 'loading') {
document.addEventListener('DOMContentLoaded', init);
} else {
init();
}
})();<|MERGE_RESOLUTION|>--- conflicted
+++ resolved
@@ -8,6 +8,77 @@
       console.error('Required dependencies not loaded');
       return;
     }
+
+    function initializeMobileMenu() {
+        const mobileMenuToggle = document.getElementById('mobile-menu-toggle');
+        const mobileMenu = document.getElementById('mobile-menu');
+        const backdrop = document.getElementById('mobile-menu-backdrop');
+
+        if (!mobileMenuToggle || !mobileMenu || !backdrop) {
+            console.error('Mobile menu elements not found');
+            return;
+        }
+
+        // Function to close menu
+        const closeMenu = () => {
+            mobileMenu.classList.add('-translate-x-full');
+            backdrop.classList.add('hidden');
+            document.body.classList.remove('overflow-hidden');
+            mobileMenuToggle.setAttribute('aria-expanded', 'false');
+        };
+
+        // Function to open menu
+        const openMenu = () => {
+            mobileMenu.classList.remove('-translate-x-full');
+            backdrop.classList.remove('hidden');
+            document.body.classList.add('overflow-hidden');
+            mobileMenuToggle.setAttribute('aria-expanded', 'true');
+        };
+
+        // Toggle menu
+        mobileMenuToggle.addEventListener('click', () => {
+            const isExpanded = mobileMenuToggle.getAttribute('aria-expanded') === 'true';
+            if (isExpanded) {
+                closeMenu();
+            } else {
+                openMenu();
+            }
+        });
+
+        // Close menu when clicking backdrop
+        backdrop.addEventListener('click', closeMenu);
+
+        // Close menu when clicking a chat link on mobile
+        const chatLinks = mobileMenu.querySelectorAll('a[href*="chat_interface"]');
+        chatLinks.forEach(link => {
+            link.addEventListener('click', () => {
+                if (window.innerWidth < 768) { // Only on mobile
+                    closeMenu();
+                }
+            });
+        });
+
+        // Close menu on window resize if switching to desktop
+        window.addEventListener('resize', () => {
+            if (window.innerWidth >= 768) {
+                mobileMenu.classList.remove('-translate-x-full');
+                backdrop.classList.add('hidden');
+                document.body.classList.remove('overflow-hidden');
+            } else {
+                mobileMenu.classList.add('-translate-x-full');
+            }
+        });
+
+        // Handle escape key
+        document.addEventListener('keydown', (e) => {
+            if (e.key === 'Escape' && !mobileMenu.classList.contains('-translate-x-full')) {
+                closeMenu();
+            }
+        });
+    }
+
+    // Initialize mobile menu
+    initializeMobileMenu();
 
     function initializeMobileMenu() {
         const mobileMenuToggle = document.getElementById('mobile-menu-toggle');
@@ -267,11 +338,7 @@
                                 'X-Requested-With': 'XMLHttpRequest'
                             }
                         });
-<<<<<<< HEAD
-
-=======
-                    
->>>>>>> e63c3603
+
                         if (response.success && response.chat_id) {
                             window.location.href = `/chat/chat_interface?chat_id=${response.chat_id}`;
                         } else {
@@ -977,6 +1044,8 @@
         if (target.classList.contains('copy-button')) {
           const rawContent = target.dataset.rawContent;
           const content = rawContent || target.closest('.max-w-3xl').querySelector('.prose').textContent;
+          const rawContent = target.dataset.rawContent;
+          const content = rawContent || target.closest('.max-w-3xl').querySelector('.prose').textContent;
           await navigator.clipboard.writeText(content);
           showFeedback('Copied to clipboard!', 'success');
         } else if (target.classList.contains('regenerate-button')) {
