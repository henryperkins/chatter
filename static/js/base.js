// static/js/base.js

(function() {
    // Use utility functions from utils.js if needed
    // const { showFeedback } = window.utils;

<<<<<<< HEAD
    (function() {
        // Initialize mobile menu toggle
        function initializeMobileMenu() {
        const mobileMenu = document.getElementById('mobile-menu');
        const mobileMenuToggle = document.getElementById('mobile-menu-toggle');
        if (!mobileMenuToggle) return; // Exit if the mobile menu toggle doesn't exist
        const mobileMenuClose = document.getElementById('mobile-menu-close');
        const sidebar = document.getElementById('sidebar');

        // Only proceed if required elements exist
        if (!mobileMenu || !mobileMenuToggle) return;

        function toggleMobileMenu() {
            const expanded = mobileMenuToggle.getAttribute('aria-expanded') === 'true';
            mobileMenu.classList.toggle('-translate-x-full');
            mobileMenuToggle.setAttribute('aria-expanded', !expanded);
        }
=======
    document.addEventListener('DOMContentLoaded', function() {
        /*** Mobile Menu Toggle with Animated Hamburger ***/
        const menuToggle = document.getElementById('mobile-menu-toggle');
        const mobileMenu = document.getElementById('mobile-menu');
        const overlay = document.getElementById('overlay');
        const hamburger = menuToggle ? menuToggle.querySelector('.hamburger') : null;

        if (menuToggle && mobileMenu && overlay && hamburger) {
            menuToggle.addEventListener('click', () => {
                hamburger.classList.toggle('active');
                mobileMenu.classList.toggle('-translate-x-full');
                overlay.classList.toggle('hidden');
                document.body.classList.toggle('overflow-hidden');
            });
>>>>>>> 460cd1a8

            overlay.addEventListener('click', () => {
                hamburger.classList.remove('active');
                mobileMenu.classList.add('-translate-x-full');
                overlay.classList.add('hidden');
                document.body.classList.remove('overflow-hidden');
            });
        }

        /*** Sidebar Toggle for Chat Page ***/
        const chatSidebarToggle = document.getElementById('chat-sidebar-toggle');
        const sidebar = document.getElementById('sidebar');

        if (chatSidebarToggle && sidebar) {
            chatSidebarToggle.addEventListener('click', () => {
                sidebar.classList.toggle('-translate-x-full');
                document.body.classList.toggle('overflow-hidden');
            });

            // Close sidebar when clicking outside on mobile
            document.addEventListener('click', (e) => {
                if (!sidebar.contains(e.target) && !chatSidebarToggle.contains(e.target)) {
                    if (!sidebar.classList.contains('-translate-x-full')) {
                        sidebar.classList.add('-translate-x-full');
                        document.body.classList.remove('overflow-hidden');
                    }
                }
            });
        }

        /*** Flash Message Handling ***/
        const flashMessages = document.querySelectorAll('[role="alert"]');
        flashMessages.forEach(message => {
            const dismissButton = message.querySelector('button');
            let timeoutId;

            const removeMessage = () => {
                message.style.opacity = '0';
                message.style.transform = 'translateY(-10px)';
                setTimeout(() => message.remove(), 300);
            };

            // Auto-dismiss after 5 seconds
            timeoutId = setTimeout(removeMessage, 5000);

            // Cancel auto-dismiss when hovering
            message.addEventListener('mouseenter', () => clearTimeout(timeoutId));
            message.addEventListener('mouseleave', () => {
                timeoutId = setTimeout(removeMessage, 5000);
            });

            // Manual dismiss
            if (dismissButton) {
                dismissButton.addEventListener('click', () => {
                    clearTimeout(timeoutId);
                    removeMessage();
                });
            }
        });

        /*** Initialize Tooltips ***/
        function initializeTooltips() {
            const tooltipElements = document.querySelectorAll('[data-tooltip]');
            tooltipElements.forEach(element => {
                const tooltipText = element.getAttribute('data-tooltip');
                const tooltip = document.createElement('div');
                tooltip.className = 'tooltip hidden bg-black text-white text-sm px-2 py-1 rounded absolute z-50';
                tooltip.textContent = tooltipText;
                element.appendChild(tooltip);

                element.addEventListener('mouseenter', () => {
                    tooltip.classList.remove('hidden');
                    const rect = element.getBoundingClientRect();
                    tooltip.style.top = `${rect.bottom + window.scrollY}px`;
                    tooltip.style.left = `${rect.left + window.scrollX}px`;
                });

                element.addEventListener('mouseleave', () => {
                    tooltip.classList.add('hidden');
                });
            });
        }

        /*** Initialize Modals ***/
        function initializeModals() {
            const modalTriggers = document.querySelectorAll('[data-modal-target]');
            modalTriggers.forEach(trigger => {
                const modalId = trigger.getAttribute('data-modal-target');
                const modal = document.getElementById(modalId);
                if (modal) {
                    trigger.addEventListener('click', () => {
                        modal.classList.remove('hidden');
                        document.body.classList.add('overflow-hidden');
                    });

                    const closeButtons = modal.querySelectorAll('[data-modal-close]');
                    closeButtons.forEach(button => {
                        button.addEventListener('click', () => {
                            modal.classList.add('hidden');
                            document.body.classList.remove('overflow-hidden');
                        });
                    });

                    modal.addEventListener('click', event => {
                        if (event.target === modal) {
                            modal.classList.add('hidden');
                            document.body.classList.remove('overflow-hidden');
                        }
                    });

                    document.addEventListener('keydown', event => {
                        if (event.key === 'Escape' && !modal.classList.contains('hidden')) {
                            modal.classList.add('hidden');
                            document.body.classList.remove('overflow-hidden');
                        }
                    });
                }
            });
        }

<<<<<<< HEAD
        // Only initialize once when DOM is ready
        if (document.readyState === 'loading') {
            document.addEventListener('DOMContentLoaded', initializeBase);
        } else {
            initializeBase();
        }
    })();
=======
        /*** Initialize Other Components as Needed ***/
        // You can add additional initialization functions here
>>>>>>> 460cd1a8

        // Call initialization functions
        initializeTooltips();
        initializeModals();
    });
})();<|MERGE_RESOLUTION|>--- conflicted
+++ resolved
@@ -4,25 +4,6 @@
     // Use utility functions from utils.js if needed
     // const { showFeedback } = window.utils;
 
-<<<<<<< HEAD
-    (function() {
-        // Initialize mobile menu toggle
-        function initializeMobileMenu() {
-        const mobileMenu = document.getElementById('mobile-menu');
-        const mobileMenuToggle = document.getElementById('mobile-menu-toggle');
-        if (!mobileMenuToggle) return; // Exit if the mobile menu toggle doesn't exist
-        const mobileMenuClose = document.getElementById('mobile-menu-close');
-        const sidebar = document.getElementById('sidebar');
-
-        // Only proceed if required elements exist
-        if (!mobileMenu || !mobileMenuToggle) return;
-
-        function toggleMobileMenu() {
-            const expanded = mobileMenuToggle.getAttribute('aria-expanded') === 'true';
-            mobileMenu.classList.toggle('-translate-x-full');
-            mobileMenuToggle.setAttribute('aria-expanded', !expanded);
-        }
-=======
     document.addEventListener('DOMContentLoaded', function() {
         /*** Mobile Menu Toggle with Animated Hamburger ***/
         const menuToggle = document.getElementById('mobile-menu-toggle');
@@ -37,7 +18,6 @@
                 overlay.classList.toggle('hidden');
                 document.body.classList.toggle('overflow-hidden');
             });
->>>>>>> 460cd1a8
 
             overlay.addEventListener('click', () => {
                 hamburger.classList.remove('active');
@@ -158,21 +138,26 @@
             });
         }
 
-<<<<<<< HEAD
-        // Only initialize once when DOM is ready
-        if (document.readyState === 'loading') {
-            document.addEventListener('DOMContentLoaded', initializeBase);
-        } else {
-            initializeBase();
+    // Combine all initialization logic
+    function initializeBase() {
+        try {
+            initializeMobileMenu();
+            initializeTooltips();
+            initializeDropdowns();
+            initializeModals();
+            // Other initialization functions can be added here
+        } catch (error) {
+            console.error('Error during base initialization:', error);
+            showFeedback('An error occurred during initialization. Please reload the page.', 'error');
         }
-    })();
-=======
-        /*** Initialize Other Components as Needed ***/
-        // You can add additional initialization functions here
->>>>>>> 460cd1a8
+    }
 
-        // Call initialization functions
-        initializeTooltips();
-        initializeModals();
-    });
+    // Only initialize once when DOM is ready
+    if (document.readyState === 'loading') {
+        document.addEventListener('DOMContentLoaded', initializeBase);
+    } else {
+        initializeBase();
+    }
+
+    // No need to expose utilities as they're already available through window.utils
 })();