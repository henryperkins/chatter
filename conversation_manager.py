import logging
import os
from typing import Dict, List, Optional, Any
from datetime import datetime, timezone

import tiktoken
from sqlalchemy import text
from database import get_db
from models.chat import Chat
from chat_utils import count_tokens

logger = logging.getLogger(__name__)

# Token-related constants
SYSTEM_TOKENS: int = 4  # Base tokens for system messages
USER_TOKENS: int = 4    # Base tokens for user messages
ASSISTANT_TOKENS: int = 4  # Base tokens for assistant messages

# Configurable Environment Variables (with defaults)
MAX_MESSAGES: int = int(os.getenv("MAX_MESSAGES", "20"))
MAX_TOKENS: int = int(os.getenv("MAX_TOKENS", "32000"))  # Increased from 16384 to 32000
MAX_MESSAGE_TOKENS: int = int(os.getenv("MAX_MESSAGE_TOKENS", "32000"))  # Increased from 8192
MODEL_NAME: str = os.getenv("MODEL_NAME", "gpt-4")  # Model for token counting


class ConversationManager:
    """
    Manages conversations by storing and retrieving messages from the database.

    Uses token_utils.count_tokens for token counting and message truncation.
    All token calculations are based on the model specified in MODEL_NAME.

    Class Attributes:
        TOKENS_PER_MESSAGE (int): Number of tokens used for message metadata (3)
        TOKENS_PER_NAME (int): Extra token for messages with names (1)
        TOKENS_PER_ASSISTANT_REPLY (int): Tokens for assistant's reply metadata (3)
        MAX_MESSAGES (int): Maximum number of messages to keep (default: 20)
        MAX_TOKENS (int): Maximum total tokens allowed (default: 16384)
        MAX_MESSAGE_TOKENS (int): Maximum tokens per message (default: 8192)
        MODEL_NAME (str): Model to use for token counting (default: gpt-4)
    """

    def num_tokens_from_messages(self, messages: List[Dict[str, str]]) -> int:
        """
        Returns the number of tokens used by a list of messages with improved accuracy.

        Args:
            messages: List of message dictionaries with 'role' and 'content' keys.

        Returns:
            Total number of tokens used by the messages.
        """
        num_tokens = 0
        for message in messages:
            # Add role-specific base tokens
            if message["role"] == "system":
                num_tokens += SYSTEM_TOKENS
            elif message["role"] == "user":
                num_tokens += USER_TOKENS
            elif message["role"] == "assistant":
                num_tokens += ASSISTANT_TOKENS

            # Count content tokens
            content_tokens = count_tokens(message["content"], MODEL_NAME)
            num_tokens += content_tokens

            # Add to message metadata if available
            if isinstance(message.get("metadata"), dict):
                message["metadata"]["token_count"] = content_tokens

        return num_tokens

    def get_context(self, chat_id: str, include_system: bool = False) -> List[Dict[str, str]]:
        """
        Retrieve the conversation context with proper formatting.

        Args:
            chat_id: The unique identifier for the chat session.
            include_system: Whether to include system messages. Defaults to False.

        Returns:
            A list of message dictionaries with 'role' and 'content'.
        """
        messages = Chat.get_messages(chat_id=chat_id, include_system=include_system)
        context: List[Dict[str, str]] = []
<<<<<<< HEAD

=======
        
>>>>>>> e63c3603
        for msg in messages:
            role = msg.get("role")
            content = msg.get("content")
            metadata = msg.get("metadata", {})
<<<<<<< HEAD

            if isinstance(role, str) and isinstance(content, str):
                message_dict = {"role": role}

=======
            
            if isinstance(role, str) and isinstance(content, str):
                message_dict = {"role": role}
                
>>>>>>> e63c3603
                # For assistant messages, use formatted content if available
                if role == "assistant" and metadata and "formatted_content" in metadata:
                    message_dict["content"] = metadata["formatted_content"]
                    message_dict["raw_content"] = metadata["raw_content"]
                else:
                    message_dict["content"] = content
<<<<<<< HEAD

                context.append(message_dict)

=======
                
                context.append(message_dict)
        
>>>>>>> e63c3603
        return context

    def add_message(
        self,
        chat_id: str,
        role: str,
        content: str,
        model_max_tokens: Optional[int] = None,
        requires_o1_handling: bool = False,
        streaming_stats: Optional[Dict[str, Any]] = None,
    ) -> None:
        """
        Add a message to the conversation context with metadata and token management.

        Args:
            chat_id: The unique identifier for the chat session.
            role: The role of the message sender ("user", "assistant", or "system").
            content: The message content to add.
            model_max_tokens: The maximum number of tokens allowed for the model.
            requires_o1_handling: Whether the message requires o1-preview handling.

        Raises:
            Exception: If there's an error adding the message to the database.
        """
        try:
            encoding = tiktoken.encoding_for_model(MODEL_NAME)
        except KeyError:
            encoding = tiktoken.get_encoding("cl100k_base")

        if model_max_tokens is None:
            if requires_o1_handling:
                model_max_tokens = MAX_MESSAGE_TOKENS  # Default for o1-preview
            else:
                model_max_tokens = MAX_TOKENS  # Default for other models

        """Add a message to the conversation with metadata and formatting."""
        try:
            encoding = tiktoken.encoding_for_model(MODEL_NAME)
        except KeyError:
            encoding = tiktoken.get_encoding("cl100k_base")

        if model_max_tokens is None:
            model_max_tokens = MAX_TOKENS if not requires_o1_handling else MAX_MESSAGE_TOKENS

        # Calculate tokens and prepare metadata
        tokens = len(encoding.encode(content))
        metadata: Dict[str, Any] = {
            "timestamp": datetime.now(timezone.utc).isoformat(),
            "token_count": tokens,
            "requires_o1": requires_o1_handling,
            "model_max_tokens": model_max_tokens,
        }

        # Add streaming stats if provided
        if streaming_stats:
            metadata["streaming"] = True
            metadata["streaming_stats"] = streaming_stats

        # For assistant messages, store both raw and formatted content
        if role == "assistant":
            import markdown_it
            from bs4 import BeautifulSoup

            # Initialize markdown parser with your preferred configuration
            md = markdown_it.MarkdownIt('commonmark', {'html': True})
<<<<<<< HEAD

            # Convert markdown to HTML
            html_content = md.render(content)

            # Clean and format the HTML
            soup = BeautifulSoup(html_content, 'html.parser')

            # Store both raw and formatted content in metadata
            metadata["raw_content"] = content
            metadata["formatted_content"] = str(soup)

=======
            
            # Convert markdown to HTML
            html_content = md.render(content)
            
            # Clean and format the HTML
            soup = BeautifulSoup(html_content, 'html.parser')
            
            # Store both raw and formatted content in metadata
            metadata["raw_content"] = content
            metadata["formatted_content"] = str(soup)
            
>>>>>>> e63c3603
            # Use formatted content for storage
            content = str(soup)

        if role == "user" and tokens > MAX_MESSAGE_TOKENS:
            content = self._truncate_content(content, encoding)
            metadata["truncated"] = True

        # Add message using Chat model
        Chat.add_message(
            chat_id=chat_id,
            role=role,
            content=content,
            metadata=metadata
        )

        # Manage context window
        self._manage_context_window(chat_id, model_max_tokens)

    def _truncate_content(self, content: str, encoding: Any) -> str:
        """
        Truncate content to fit within token limit.

        Args:
            content: The content to truncate
            encoding: The tiktoken encoding to use

        Returns:
            Truncated content with a note
        """
        tokens = encoding.encode(content)[:MAX_MESSAGE_TOKENS]
        truncated = encoding.decode(tokens)
        return f"{truncated}\n\n[Note: Content truncated to fit token limit]"

    def _manage_context_window(self, chat_id: str, max_tokens: int) -> None:
        """
        Manage context window to stay within token limits.

        Args:
            chat_id: The chat ID to manage context for
            max_tokens: Maximum tokens allowed
        """
        messages = Chat.get_messages(chat_id)
        current_tokens = 0
        messages_to_keep: List[Dict[str, Any]] = []

        # Calculate tokens from newest to oldest
        for msg in reversed(messages):
            metadata = msg.get("metadata", {})
            if isinstance(metadata, dict):
                msg_tokens = metadata.get("token_count", 0)
                if isinstance(msg_tokens, (int, float)) and current_tokens + msg_tokens <= max_tokens:
                    messages_to_keep.append(msg)
                    current_tokens += msg_tokens
                else:
                    break

        # If we need to remove messages
        if len(messages_to_keep) < len(messages):
            keep_ids = [msg["id"] for msg in messages_to_keep if isinstance(msg.get("id"), int)]
            self._remove_old_messages(chat_id, keep_ids)

    def _remove_old_messages(self, chat_id: str, keep_ids: List[int]) -> None:
        """
        Remove old messages while keeping specified ones.

        Args:
            chat_id: The chat ID to remove messages from
            keep_ids: List of message IDs to keep
        """
        if not keep_ids:
            return

        db = get_db()
        try:
            # Create placeholders for the IN clause
            placeholders = ','.join(f':id{i}' for i in range(len(keep_ids)))
<<<<<<< HEAD

=======
            
>>>>>>> e63c3603
            query = text(f"""
                DELETE FROM messages
                WHERE chat_id = :chat_id
                AND id NOT IN ({placeholders})
            """)
<<<<<<< HEAD

            # Create parameters dict with individual id bindings
            params = {"chat_id": chat_id}
            params.update({f"id{i}": id_val for i, id_val in enumerate(keep_ids)})

=======
            
            # Create parameters dict with individual id bindings
            params = {"chat_id": chat_id}
            params.update({f"id{i}": id_val for i, id_val in enumerate(keep_ids)})
            
>>>>>>> e63c3603
            db.execute(query, params)
            db.commit()
        except Exception as e:
            db.rollback()
            logger.error(f"Error removing old messages from chat {chat_id}: {e}")
            raise
        finally:
            db.close()

    def get_usage_stats(self, chat_id: str) -> Dict[str, Any]:
        """
        Get detailed usage statistics.

        Args:
            chat_id: The chat ID to get stats for

        Returns:
            Dictionary containing detailed usage statistics
        """
        messages = Chat.get_messages(chat_id, include_system=True)

        stats = {
            "total_messages": len(messages),
            "total_tokens": 0,
            "user_messages": 0,
            "assistant_messages": 0,
            "system_messages": 0,
            "token_breakdown": {
                "user": 0,
                "assistant": 0,
                "system": 0
            },
            "average_tokens_per_message": 0,
            "largest_message": {
                "role": None,
                "tokens": 0
            }
        }

        for msg in messages:
            role = msg.get("role", "")
            metadata = msg.get("metadata", {})
<<<<<<< HEAD

=======
            
>>>>>>> e63c3603
            if isinstance(metadata, dict):
                tokens = metadata.get("token_count", 0)
                if isinstance(tokens, (int, float)):
                    tokens = int(tokens)
                    stats["total_tokens"] += tokens
                    if role in stats["token_breakdown"]:
                        stats["token_breakdown"][role] += tokens
<<<<<<< HEAD

=======
                    
>>>>>>> e63c3603
                    # Track largest message
                    if tokens > stats["largest_message"]["tokens"]:
                        stats["largest_message"] = {
                            "role": role,
                            "tokens": tokens
                        }

            if isinstance(role, str) and role in ["user", "assistant", "system"]:
                stats[f"{role}_messages"] += 1

        # Calculate average tokens per message
        if stats["total_messages"] > 0:
            stats["average_tokens_per_message"] = stats["total_tokens"] / stats["total_messages"]

        return stats


# Export an instance of ConversationManager
conversation_manager = ConversationManager()<|MERGE_RESOLUTION|>--- conflicted
+++ resolved
@@ -15,9 +15,14 @@
 SYSTEM_TOKENS: int = 4  # Base tokens for system messages
 USER_TOKENS: int = 4    # Base tokens for user messages
 ASSISTANT_TOKENS: int = 4  # Base tokens for assistant messages
+SYSTEM_TOKENS: int = 4  # Base tokens for system messages
+USER_TOKENS: int = 4    # Base tokens for user messages
+ASSISTANT_TOKENS: int = 4  # Base tokens for assistant messages
 
 # Configurable Environment Variables (with defaults)
 MAX_MESSAGES: int = int(os.getenv("MAX_MESSAGES", "20"))
+MAX_TOKENS: int = int(os.getenv("MAX_TOKENS", "32000"))  # Increased from 16384 to 32000
+MAX_MESSAGE_TOKENS: int = int(os.getenv("MAX_MESSAGE_TOKENS", "32000"))  # Increased from 8192
 MAX_TOKENS: int = int(os.getenv("MAX_TOKENS", "32000"))  # Increased from 16384 to 32000
 MAX_MESSAGE_TOKENS: int = int(os.getenv("MAX_MESSAGE_TOKENS", "32000"))  # Increased from 8192
 MODEL_NAME: str = os.getenv("MODEL_NAME", "gpt-4")  # Model for token counting
@@ -68,6 +73,22 @@
             if isinstance(message.get("metadata"), dict):
                 message["metadata"]["token_count"] = content_tokens
 
+            # Add role-specific base tokens
+            if message["role"] == "system":
+                num_tokens += SYSTEM_TOKENS
+            elif message["role"] == "user":
+                num_tokens += USER_TOKENS
+            elif message["role"] == "assistant":
+                num_tokens += ASSISTANT_TOKENS
+
+            # Count content tokens
+            content_tokens = count_tokens(message["content"], MODEL_NAME)
+            num_tokens += content_tokens
+
+            # Add to message metadata if available
+            if isinstance(message.get("metadata"), dict):
+                message["metadata"]["token_count"] = content_tokens
+
         return num_tokens
 
     def get_context(self, chat_id: str, include_system: bool = False) -> List[Dict[str, str]]:
@@ -83,41 +104,24 @@
         """
         messages = Chat.get_messages(chat_id=chat_id, include_system=include_system)
         context: List[Dict[str, str]] = []
-<<<<<<< HEAD
-
-=======
-        
->>>>>>> e63c3603
+
         for msg in messages:
             role = msg.get("role")
             content = msg.get("content")
             metadata = msg.get("metadata", {})
-<<<<<<< HEAD
 
             if isinstance(role, str) and isinstance(content, str):
                 message_dict = {"role": role}
 
-=======
-            
-            if isinstance(role, str) and isinstance(content, str):
-                message_dict = {"role": role}
-                
->>>>>>> e63c3603
                 # For assistant messages, use formatted content if available
                 if role == "assistant" and metadata and "formatted_content" in metadata:
                     message_dict["content"] = metadata["formatted_content"]
                     message_dict["raw_content"] = metadata["raw_content"]
                 else:
                     message_dict["content"] = content
-<<<<<<< HEAD
 
                 context.append(message_dict)
 
-=======
-                
-                context.append(message_dict)
-        
->>>>>>> e63c3603
         return context
 
     def add_message(
@@ -162,6 +166,15 @@
         if model_max_tokens is None:
             model_max_tokens = MAX_TOKENS if not requires_o1_handling else MAX_MESSAGE_TOKENS
 
+        """Add a message to the conversation with metadata and formatting."""
+        try:
+            encoding = tiktoken.encoding_for_model(MODEL_NAME)
+        except KeyError:
+            encoding = tiktoken.get_encoding("cl100k_base")
+
+        if model_max_tokens is None:
+            model_max_tokens = MAX_TOKENS if not requires_o1_handling else MAX_MESSAGE_TOKENS
+
         # Calculate tokens and prepare metadata
         tokens = len(encoding.encode(content))
         metadata: Dict[str, Any] = {
@@ -183,7 +196,6 @@
 
             # Initialize markdown parser with your preferred configuration
             md = markdown_it.MarkdownIt('commonmark', {'html': True})
-<<<<<<< HEAD
 
             # Convert markdown to HTML
             html_content = md.render(content)
@@ -195,19 +207,6 @@
             metadata["raw_content"] = content
             metadata["formatted_content"] = str(soup)
 
-=======
-            
-            # Convert markdown to HTML
-            html_content = md.render(content)
-            
-            # Clean and format the HTML
-            soup = BeautifulSoup(html_content, 'html.parser')
-            
-            # Store both raw and formatted content in metadata
-            metadata["raw_content"] = content
-            metadata["formatted_content"] = str(soup)
-            
->>>>>>> e63c3603
             # Use formatted content for storage
             content = str(soup)
 
@@ -284,29 +283,17 @@
         try:
             # Create placeholders for the IN clause
             placeholders = ','.join(f':id{i}' for i in range(len(keep_ids)))
-<<<<<<< HEAD
-
-=======
-            
->>>>>>> e63c3603
+
             query = text(f"""
                 DELETE FROM messages
                 WHERE chat_id = :chat_id
                 AND id NOT IN ({placeholders})
             """)
-<<<<<<< HEAD
 
             # Create parameters dict with individual id bindings
             params = {"chat_id": chat_id}
             params.update({f"id{i}": id_val for i, id_val in enumerate(keep_ids)})
 
-=======
-            
-            # Create parameters dict with individual id bindings
-            params = {"chat_id": chat_id}
-            params.update({f"id{i}": id_val for i, id_val in enumerate(keep_ids)})
-            
->>>>>>> e63c3603
             db.execute(query, params)
             db.commit()
         except Exception as e:
@@ -317,6 +304,7 @@
             db.close()
 
     def get_usage_stats(self, chat_id: str) -> Dict[str, Any]:
+    def get_usage_stats(self, chat_id: str) -> Dict[str, Any]:
         """
         Get detailed usage statistics.
 
@@ -324,6 +312,7 @@
             chat_id: The chat ID to get stats for
 
         Returns:
+            Dictionary containing detailed usage statistics
             Dictionary containing detailed usage statistics
         """
         messages = Chat.get_messages(chat_id, include_system=True)
@@ -348,12 +337,9 @@
 
         for msg in messages:
             role = msg.get("role", "")
+            role = msg.get("role", "")
             metadata = msg.get("metadata", {})
-<<<<<<< HEAD
-
-=======
-            
->>>>>>> e63c3603
+
             if isinstance(metadata, dict):
                 tokens = metadata.get("token_count", 0)
                 if isinstance(tokens, (int, float)):
@@ -361,11 +347,7 @@
                     stats["total_tokens"] += tokens
                     if role in stats["token_breakdown"]:
                         stats["token_breakdown"][role] += tokens
-<<<<<<< HEAD
-
-=======
-                    
->>>>>>> e63c3603
+
                     # Track largest message
                     if tokens > stats["largest_message"]["tokens"]:
                         stats["largest_message"] = {
@@ -380,6 +362,10 @@
         if stats["total_messages"] > 0:
             stats["average_tokens_per_message"] = stats["total_tokens"] / stats["total_messages"]
 
+        # Calculate average tokens per message
+        if stats["total_messages"] > 0:
+            stats["average_tokens_per_message"] = stats["total_tokens"] / stats["total_messages"]
+
         return stats
 
 
